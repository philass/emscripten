--- conflicted
+++ resolved
@@ -2695,7 +2695,6 @@
     self.btest(d, expected='0', args=args + ["--closure", "0", "-g"])
     self.btest(d, expected='0', args=args + ["--closure", "1"])
 
-<<<<<<< HEAD
   def test_wasm_polyfill_prototype(self):
     self.clear()
     open('main.cpp', 'w').write(self.with_report_result(r'''
@@ -2756,10 +2755,9 @@
           pass
         assert not ok
       os.unlink('test.o.js')
-=======
+
   def test_canvas_style_proxy(self):
     self.btest('canvas_style_proxy.c', expected='1', args=['--proxy-to-worker', '--shell-file', path_from_root('tests/canvas_style_proxy_shell.html'), '--pre-js', path_from_root('tests/canvas_style_proxy_pre.js')])
 
   def test_canvas_size_proxy(self):
     self.btest(path_from_root('tests', 'canvas_size_proxy.c'), expected='0', args=['--proxy-to-worker'])
->>>>>>> af1f4ce4
