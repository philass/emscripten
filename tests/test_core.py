--- conflicted
+++ resolved
@@ -1333,12 +1333,6 @@
       self.do_run(src, 'Throw...Construct...Caught...Destruct...Throw...Construct...Copy...Caught...Destruct...Destruct...')
 
   def test_exceptions_2(self):
-<<<<<<< HEAD
-    if self.emcc_args is None: return self.skip('need emcc to add in libcxx properly')
-=======
-    if self.run_name == 'asm2x86': return self.skip('TODO')
->>>>>>> 2d6b8aea
-
     Settings.DISABLE_EXCEPTION_CATCHING = 0
 
     for safe in [0,1]:
@@ -1349,12 +1343,6 @@
       self.do_run_from_file(src, output)
 
   def test_exceptions_3(self):
-<<<<<<< HEAD
-    if self.emcc_args is None: return self.skip('need emcc to add in libcxx properly')
-=======
-    if self.run_name == 'asm2x86': return self.skip('TODO')
->>>>>>> 2d6b8aea
-
     Settings.DISABLE_EXCEPTION_CATCHING = 0
 
     src = r'''
