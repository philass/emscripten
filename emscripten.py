# Copyright 2010 The Emscripten Authors.  All rights reserved.
# Emscripten is available under two separate licenses, the MIT license and the
# University of Illinois/NCSA Open Source License.  Both these licenses can be
# found in the LICENSE file.

"""A small wrapper script around the core JS compiler. This calls that
compiler with the settings given to it. It can also read data from C/C++
header files (so that the JS compiler can see the constants in those
headers, for the libc implementation in JS).
"""

from __future__ import print_function

import difflib
import os
import json
import subprocess
import re
import time
import logging
import pprint
from collections import OrderedDict

from tools import shared
from tools import gen_struct_info
from tools import jsrun
from tools.response_file import substitute_response_files
from tools.shared import WINDOWS, asstr, path_from_root, exit_with_error
from tools.toolchain_profiler import ToolchainProfiler
from tools.minified_js_name_generator import MinifiedJsNameGenerator

logger = logging.getLogger('emscripten')

STDERR_FILE = os.environ.get('EMCC_STDERR_FILE')
if STDERR_FILE:
  STDERR_FILE = os.path.abspath(STDERR_FILE)
  logger.info('logging stderr in js compiler phase into %s' % STDERR_FILE)
  STDERR_FILE = open(STDERR_FILE, 'w')


def get_configuration():
  if hasattr(get_configuration, 'configuration'):
    return get_configuration.configuration

  configuration = shared.Configuration(environ=os.environ)
  get_configuration.configuration = configuration
  return configuration


def quote(prop):
  if shared.Settings.USE_CLOSURE_COMPILER == 2:
    return ''.join(["'" + p + "'" for p in prop.split('.')])
  else:
    return prop


def access_quote(prop):
  if shared.Settings.USE_CLOSURE_COMPILER == 2:
    return ''.join(["['" + p + "']" for p in prop.split('.')])
  else:
    return '.' + prop


def emscript_fastcomp(infile, outfile, memfile, compiler_engine,
                      temp_files, DEBUG):
  """Runs the emscripten LLVM-to-JS compiler.

  Args:
    infile: The path to the input LLVM assembly file.
    outfile: An open file object where the output is written.
  """

  assert shared.Settings.ASM_JS, 'fastcomp is asm.js-only (mode 1 or 2)'

  success = False

  try:

    # Overview:
    #   * Run LLVM backend to emit JS. JS includes function bodies, memory initializer,
    #     and various metadata
    #   * Run compiler.js on the metadata to emit the shell js code, pre/post-ambles,
    #     JS library dependencies, etc.

    # metadata is modified by reference in some of the below
    # these functions are split up to force variables to go out of scope and allow
    # memory to be reclaimed

    with ToolchainProfiler.profile_block('get_and_parse_backend'):
      backend_output = compile_js(infile, temp_files, DEBUG)
      funcs, metadata, mem_init = parse_fastcomp_output(backend_output, DEBUG)
      fixup_metadata_tables(metadata)
      funcs = fixup_functions(funcs, metadata)
    with ToolchainProfiler.profile_block('compiler_glue'):
      glue, forwarded_data = compiler_glue(metadata, compiler_engine, temp_files, DEBUG)

    with ToolchainProfiler.profile_block('function_tables_and_exports'):
      (post, function_table_data, bundled_args) = (
          function_tables_and_exports(funcs, metadata, mem_init, glue, forwarded_data, outfile, DEBUG))
    with ToolchainProfiler.profile_block('write_output_file'):
      finalize_output(outfile, post, function_table_data, bundled_args, metadata, DEBUG)
    success = True

  finally:
    outfile.close()
    if not success:
      shared.try_delete(outfile.name) # remove partial output


def compile_js(infile, temp_files, DEBUG):
  """Compile infile with asm.js backend, return the contents of the compiled js"""
  with temp_files.get_file('.4.js') as temp_js:
    backend_cmd = create_backend_cmd(infile, temp_js)

    if DEBUG:
      logger.debug('emscript: llvm backend: ' + ' '.join(backend_cmd))
      t = time.time()
    shared.print_compiler_stage(backend_cmd)
    with ToolchainProfiler.profile_block('emscript_llvm_backend'):
      shared.check_call(backend_cmd)
    if DEBUG:
      logger.debug('  emscript: llvm backend took %s seconds' % (time.time() - t))

    # Split up output
    backend_output = open(temp_js).read()
  return backend_output


def parse_fastcomp_output(backend_output, DEBUG):
  start_funcs_marker = '// EMSCRIPTEN_START_FUNCTIONS'
  end_funcs_marker = '// EMSCRIPTEN_END_FUNCTIONS'
  metadata_split_marker = '// EMSCRIPTEN_METADATA'

  start_funcs = backend_output.index(start_funcs_marker)
  end_funcs = backend_output.rindex(end_funcs_marker)
  metadata_split = backend_output.rindex(metadata_split_marker)

  funcs = backend_output[start_funcs + len(start_funcs_marker):end_funcs]
  metadata_raw = backend_output[metadata_split + len(metadata_split_marker):]
  mem_init = backend_output[end_funcs + len(end_funcs_marker):metadata_split]

  # we no longer use the "Runtime" object. TODO: stop emiting it in the backend
  mem_init = mem_init.replace('Runtime.', '')

  try:
    metadata = json.loads(metadata_raw, object_pairs_hook=OrderedDict)
  except ValueError:
    logger.error('emscript: failure to parse metadata output from compiler backend. raw output is: \n' + metadata_raw)
    raise

  # This key is being added to fastcomp but doesn't exist in the current
  # version.
  metadata.setdefault('externFunctions', [])

  if 'externUses' not in metadata:
    exit_with_error('Your fastcomp compiler is out of date, please update! (need >= 1.38.26)')

  # JS optimizer turns some heap accesses to others as an optimization, so make HEAP8 imply HEAPU8, HEAP16->HEAPU16, and HEAPF64->HEAPF32.
  if 'Int8Array' in metadata['externUses']:
    metadata['externUses'] += ['Uint8Array']
  if 'Int16Array' in metadata['externUses']:
    metadata['externUses'] += ['Uint16Array']
  if 'Float64Array' in metadata['externUses']:
    metadata['externUses'] += ['Float32Array']

  # If we are generating references to Math.fround() from here in emscripten.py, declare it used as well.
  if provide_fround() or metadata['simd']:
    metadata['externUses'] += ['Math.fround']

  # functions marked llvm.used in the code are exports requested by the user
  shared.Building.user_requested_exports += metadata['exports']

  # In MINIMAL_RUNTIME stackSave() and stackRestore are JS library functions. If LLVM backend generated
  # calls to invoke_*() functions that save and restore the stack, we must include the stack functions
  # explicitly into the build. (In traditional runtime the stack functions are always present, so this
  # tracking is not needed)
  if shared.Settings.MINIMAL_RUNTIME and (len(metadata['invokeFuncs']) > 0 or shared.Settings.LINKABLE):
    shared.Settings.EXPORTED_FUNCTIONS += ['stackSave', 'stackRestore']
    shared.Settings.DEFAULT_LIBRARY_FUNCS_TO_INCLUDE += ['$stackSave', '$stackRestore']

  return funcs, metadata, mem_init


def fixup_metadata_tables(metadata):
  # if emulating pointer casts, force all tables to the size of the largest
  # (for wasm, we use binaryen's fpcast-emu pass, we don't need to do anything
  # here)
  if shared.Settings.EMULATE_FUNCTION_POINTER_CASTS and not shared.Settings.WASM:
    max_size = 0
    for k, v in metadata['tables'].items():
      max_size = max(max_size, v.count(',') + 1)
    for k, v in metadata['tables'].items():
      curr = v.count(',') + 1
      if curr < max_size:
        if v.count('[]') == 1:
          metadata['tables'][k] = v.replace(']', (','.join(['0'] * (max_size - curr)) + ']'))
        else:
          metadata['tables'][k] = v.replace(']', (',0' * (max_size - curr)) + ']')

  if shared.Settings.SIDE_MODULE:
    for k in metadata['tables'].keys():
      metadata['tables'][k] = metadata['tables'][k].replace('var FUNCTION_TABLE_', 'var SIDE_FUNCTION_TABLE_')


def fixup_functions(funcs, metadata):
  # function table masks
  table_sizes = {}
  for k, v in metadata['tables'].items():
    # undercounts by one, but that is what we want
    table_sizes[k] = str(v.count(','))
    # if shared.Settings.ASSERTIONS >= 2 and table_sizes[k] == 0:
    #   shared.warning('no function pointers with signature ' + k + ', but there is a call, which will abort if it occurs (this can result from undefined behavior, check for compiler warnings on your source files and consider -Werror)'
  funcs = re.sub(r"#FM_(\w+)#", lambda m: table_sizes[m.groups(0)[0]], funcs)

  # fix +float into float.0, if not running js opts
  if not shared.Settings.RUNNING_JS_OPTS:
    def fix_dot_zero(m):
      num = m.group(3)
      # TODO: handle 0x floats?
      if num.find('.') < 0:
        e = num.find('e')
        if e < 0:
          num += '.0'
        else:
          num = num[:e] + '.0' + num[e:]
      return m.group(1) + m.group(2) + num
    funcs = re.sub(r'([(=,+\-*/%<>:?] *)\+(-?)((0x)?[0-9a-f]*\.?[0-9]+([eE][-+]?[0-9]+)?)', fix_dot_zero, funcs)

  return funcs


def compiler_glue(metadata, compiler_engine, temp_files, DEBUG):
  if DEBUG:
    logger.debug('emscript: js compiler glue')
    t = time.time()

  # FIXME: do these one by one as normal js lib funcs
  metadata['declares'] = [i64_func for i64_func in metadata['declares'] if i64_func not in ['getHigh32', 'setHigh32']]

  update_settings_glue(metadata, DEBUG)

  assert not (metadata['simd'] and shared.Settings.WASM), 'SIMD is used, but not supported in WASM mode yet'
  assert not (shared.Settings.SIMD and shared.Settings.WASM), 'SIMD is requested, but not supported in WASM mode yet'

  glue, forwarded_data = compile_settings(compiler_engine, temp_files)

  if DEBUG:
    logger.debug('  emscript: glue took %s seconds' % (time.time() - t))

  return glue, forwarded_data


def analyze_table(function_table_data):
  def table_size(table):
    table_contents = table[table.index('[') + 1: table.index(']')]
    if len(table_contents) == 0: # empty table
      return 0
    return table_contents.count(',') + 1
  # note that this is a minimal estimate, as when asm2wasm lays out tables it adds padding
  table_total_size = sum(table_size(s) for s in function_table_data.values())
  shared.Settings.WASM_TABLE_SIZE = table_total_size


# Extracts from JS library code dependencies to runtime primitives.
def get_asm_extern_primitives(pre):
  primitives = re.search(r'\/\/ ASM_LIBRARY EXTERN PRIMITIVES: ([^\n]*)', pre)
  if primitives:
    return [x.strip().replace('Math_', 'Math.') for x in primitives.group(1).split(',')]
  else:
    return []


def function_tables_and_exports(funcs, metadata, mem_init, glue, forwarded_data, outfile, DEBUG):
  if DEBUG:
    logger.debug('emscript: python processing: function tables and exports')
    t = time.time()

  forwarded_json = json.loads(forwarded_data)

  # merge in information from llvm backend

  function_table_data = metadata['tables']

  if shared.Settings.WASM:
    analyze_table(function_table_data)

  # merge forwarded data
  shared.Settings.EXPORTED_FUNCTIONS = forwarded_json['EXPORTED_FUNCTIONS']

  pre, post = glue.split('// EMSCRIPTEN_END_FUNCS')

  pre = apply_script_source(pre)
  asm_extern_primitives = get_asm_extern_primitives(pre)
  metadata['externUses'] += asm_extern_primitives

  pre = memory_and_global_initializers(pre, metadata, mem_init)
  pre, funcs_js = get_js_funcs(pre, funcs)
  all_exported_functions = get_all_exported_functions(function_table_data)
  all_implemented = get_all_implemented(forwarded_json, metadata)
  report_missing_symbols(all_implemented, pre)
  implemented_functions = get_implemented_functions(metadata)
  pre = include_asm_consts(pre, forwarded_json, metadata)
  pre = apply_table(pre)
  outfile.write(pre)
  pre = None

  # Move preAsms to their right place
  def move_preasm(m):
    contents = m.groups(0)[0]
    outfile.write(contents + '\n')
    return ''

  if not shared.Settings.BOOTSTRAPPING_STRUCT_INFO and len(funcs_js) > 1:
    funcs_js[1] = re.sub(r'/\* PRE_ASM \*/(.*)\n', move_preasm, funcs_js[1])

  if 'pre' in function_table_data:
    pre_tables = function_table_data['pre']
    del function_table_data['pre']
  else:
    pre_tables = ''

  function_table_sigs = list(function_table_data.keys())

  in_table, debug_tables, function_tables_defs = make_function_tables_defs(
    implemented_functions, all_implemented, function_table_data, metadata)

  exported_implemented_functions = get_exported_implemented_functions(
    all_exported_functions, all_implemented, metadata)

  # List of function signatures of used 'invoke_xxx()' functions in the application
  # For backwards compatibility if one might be using a mismatching Emscripten compiler version, if 'invokeFuncs' is not present in metadata,
  # use the full list of signatures in function table and generate invoke_() functions for all signatures in the program (producing excessive code size)
  # we must also emit the full list if we are emitting code that can be linked later
  if 'invokeFuncs' in metadata and not shared.Settings.LINKABLE:
    invoke_function_names = metadata['invokeFuncs']
  else:
    invoke_function_names = ['invoke_' + x for x in function_table_sigs]

  asm_setup = create_asm_setup(debug_tables, function_table_data, invoke_function_names, metadata)
  basic_funcs = create_basic_funcs(function_table_sigs, invoke_function_names)
  basic_vars = create_basic_vars(exported_implemented_functions, forwarded_json, metadata)

  funcs_js += create_mftCall_funcs(function_table_data)

  exports = create_exports(exported_implemented_functions, in_table, function_table_data, metadata)

  # calculate globals
  try:
    del forwarded_json['Variables']['globals']['_llvm_global_ctors'] # not a true variable
  except KeyError:
    pass
  if not shared.Settings.RELOCATABLE:
    global_vars = metadata['externs']
  else:
    global_vars = [] # linkable code accesses globals through function calls
  global_funcs = set(key for key, value in forwarded_json['Functions']['libraryFunctions'].items() if value != 2)
  global_funcs = sorted(global_funcs.difference(set(global_vars)).difference(implemented_functions))
  if shared.Settings.RELOCATABLE:
    global_funcs += ['g$' + extern for extern in metadata['externs']]
    global_funcs += ['fp$' + extern for extern in metadata['externFunctions']]

  # Tracks the set of used (minified) function names in
  # JS symbols imported to asm.js module.
  minified_js_names = MinifiedJsNameGenerator()

  # Converts list of imports ['foo', 'bar', ...] to a dictionary of
  # name mappings in form { 'minified': 'unminified', ... }
  def define_asmjs_import_names(imports):
    if shared.Settings.MINIFY_ASMJS_IMPORT_NAMES:
      return [(minified_js_names.generate(), i) for i in imports]
    else:
      return [(i, i) for i in imports]

  basic_funcs = define_asmjs_import_names(basic_funcs)
  global_funcs = define_asmjs_import_names(global_funcs)
  basic_vars = define_asmjs_import_names(basic_vars)
  global_vars = define_asmjs_import_names(global_vars)

  bg_funcs = basic_funcs + global_funcs
  bg_vars = basic_vars + global_vars
  asm_global_funcs = create_asm_global_funcs(bg_funcs, metadata)
  asm_global_vars = create_asm_global_vars(bg_vars)

  the_global = create_the_global(metadata)
  sending_vars = bg_funcs + bg_vars

  sending = OrderedDict([(math_fix(minified), unminified) for (minified, unminified) in sending_vars])
  if shared.Settings.WASM:
    add_standard_wasm_imports(sending)
  sorted_sending_keys = sorted(sending.keys())
  sending = '{ ' + ', '.join('"' + k + '": ' + sending[k] for k in sorted_sending_keys) + ' }'

  receiving = create_receiving(function_table_data, function_tables_defs,
                               exported_implemented_functions, metadata['initializers'])

  post = apply_table(post)
  post = apply_static_code_hooks(post)

  if shared.Settings.MINIMAL_RUNTIME:
    # Generate invocations for all global initializers directly off the asm export object, e.g. asm['__GLOBAL__INIT']();
    post = post.replace('/*** RUN_GLOBAL_INITIALIZERS(); ***/', '\n'.join(["asm['" + x + "']();" for x in global_initializer_funcs(metadata['initializers'])]))

    if shared.Settings.WASM:
      # Declare all exports out to global JS scope so that JS library functions can access them in a way that minifies well with Closure
      # e.g. var a,b,c,d,e,f;
      post = post.replace('/*** ASM_MODULE_EXPORTS_DECLARES ***/', 'var ' + ','.join(shared.Settings.MODULE_EXPORTS) + ';')

      # Generate assignments from all asm.js/wasm exports out to the JS variables above: e.g. a = asm['a']; b = asm['b'];
      post = post.replace('/*** ASM_MODULE_EXPORTS ***/', receiving)
      receiving = ''

  function_tables_impls = make_function_tables_impls(function_table_data)
  final_function_tables = '\n'.join(function_tables_impls) + '\n' + function_tables_defs
  if shared.Settings.EMULATED_FUNCTION_POINTERS:
    final_function_tables = (
      final_function_tables
      .replace("asm['", '')
      .replace("']", '')
      .replace('var SIDE_FUNCTION_TABLE_', 'var FUNCTION_TABLE_')
      .replace('var dynCall_', '//')
    )

  if DEBUG:
    logger.debug('asm text sizes' + str([
      [len(s) for s in funcs_js], len(asm_setup), len(asm_global_vars), len(asm_global_funcs), len(pre_tables),
      len('\n'.join(function_tables_impls)), len(function_tables_defs) + (function_tables_defs.count('\n') * len('  ')),
      len(exports), len(the_global), len(sending), len(receiving)]))
    logger.debug('  emscript: python processing: function tables and exports took %s seconds' % (time.time() - t))

  bundled_args = (funcs_js, asm_setup, the_global, sending, receiving, asm_global_vars,
                  asm_global_funcs, pre_tables, final_function_tables, exports)
  return (post, function_table_data, bundled_args)


def finalize_output(outfile, post, function_table_data, bundled_args, metadata, DEBUG):
  function_table_sigs = function_table_data.keys()
  module = create_module_asmjs(function_table_sigs, metadata, *bundled_args)

  if DEBUG:
    logger.debug('emscript: python processing: finalize')
    t = time.time()

  write_output_file(outfile, post, module)
  module = None

  if DEBUG:
    logger.debug('  emscript: python processing: finalize took %s seconds' % (time.time() - t))

  write_cyberdwarf_data(outfile, metadata)


# Given JS code that consists only exactly of a series of "var a = ...;\n var b = ...;" statements,
# this function collapses the redundant 'var ' statements at the beginning of each line to a
# single var a =..., b=..., c=...; statement.
def collapse_redundant_vars(code):
  if shared.Settings.WASM:
    return code # Skip if targeting Wasm, this does not matter there

  old_code = ''
  while code != old_code: # Repeated vars overlap, so can't run in one regex pass. Runs in O(log(N)) time
    old_code = code
    code = re.sub(r'(var [^;]*);\s*var ', r'\1,\n  ', code)
  return code


def global_initializer_funcs(initializers):
  # If we have at most one global ctor, no need to group global initializers.
  # Also in EVAL_CTORS mode, we want to try to evaluate the individual ctor functions, so in that mode,
  # do not group ctors into one.
  return ['globalCtors'] if (len(initializers) > 1 and not shared.Settings.EVAL_CTORS) else initializers


# Each .cpp file with global constructors generates a __GLOBAL__init() function that needs to be
# called to construct the global objects in that compilation unit. This function groups all these
# global initializer functions together into a single globalCtors() function that lives inside the
# asm.js/wasm module, and gets exported out to JS scope to be called at the startup of the application.
def create_global_initializer(initializers):
  # If we have no global ctors, don't even generate a dummy empty function to save code space
  # Also in EVAL_CTORS mode, we want to try to evaluate the individual ctor functions, so in that mode,
  # we do not group ctors into one.
  if 'globalCtors' not in global_initializer_funcs(initializers):
    return ''

  global_initializer = '''  function globalCtors() {
    %s
  }''' % '\n    '.join(i + '();' for i in initializers)

  return global_initializer


def create_module_asmjs(function_table_sigs, metadata,
                        funcs_js, asm_setup, the_global, sending, receiving, asm_global_vars,
                        asm_global_funcs, pre_tables, final_function_tables, exports):
  receiving += create_named_globals(metadata)
  runtime_funcs = create_runtime_funcs_asmjs(exports, metadata)

  asm_start_pre = create_asm_start_pre(asm_setup, the_global, sending, metadata)
  memory_views = create_memory_views(metadata)
  asm_temp_vars = create_asm_temp_vars(metadata)
  asm_runtime_thread_local_vars = create_asm_runtime_thread_local_vars()

  stack = ''
  if not shared.Settings.RELOCATABLE and not (shared.Settings.WASM and shared.Settings.SIDE_MODULE):
    if 'STACKTOP' in shared.Settings.ASM_PRIMITIVE_VARS:
      stack += apply_memory('  var STACKTOP = {{{ STACK_BASE }}};\n')
    if 'STACK_MAX' in shared.Settings.ASM_PRIMITIVE_VARS:
      stack += apply_memory('  var STACK_MAX = {{{ STACK_MAX }}};\n')

  if 'tempFloat' in shared.Settings.ASM_PRIMITIVE_VARS:
    temp_float = '  var tempFloat = %s;\n' % ('Math_fround(0)' if provide_fround() else '0.0')
  else:
    temp_float = ''
  async_state = '  var asyncState = 0;\n' if shared.Settings.EMTERPRETIFY_ASYNC else ''
  f0_fround = '  const f0 = Math_fround(0);\n' if provide_fround() else ''

  replace_memory = create_replace_memory(metadata)

  start_funcs_marker = '\n// EMSCRIPTEN_START_FUNCS\n'

  asm_end = create_asm_end(exports)

  asm_variables = collapse_redundant_vars(memory_views + asm_global_vars + asm_temp_vars + asm_runtime_thread_local_vars + '\n' + asm_global_funcs + stack + temp_float + async_state + f0_fround)
  asm_global_initializer = create_global_initializer(metadata['initializers'])

  module = [
    asm_start_pre,
    asm_variables,
    replace_memory,
    start_funcs_marker,
    asm_global_initializer
  ] + runtime_funcs + funcs_js + [
    '\n  ',
    pre_tables, final_function_tables, asm_end,
    '\n', receiving, ';\n'
  ]

  if shared.Settings.SIDE_MODULE:
    module.append('''
parentModule['registerFunctions'](%s, Module);
''' % str([str(f) for f in function_table_sigs]))

  return module


def write_output_file(outfile, post, module):
  for i in range(len(module)): # do this loop carefully to save memory
    module[i] = normalize_line_endings(module[i])
    outfile.write(module[i])

  post = normalize_line_endings(post)
  outfile.write(post)


def write_cyberdwarf_data(outfile, metadata):
  if not shared.Settings.CYBERDWARF:
    return

  assert('cyberdwarf_data' in metadata)
  cd_file_name = outfile.name + ".cd"
  with open(cd_file_name, 'w') as f:
    json.dump({'cyberdwarf': metadata['cyberdwarf_data']}, f)


def create_backend_cmd(infile, temp_js):
  """Create asm.js backend command from settings dict"""
  args = [
    shared.LLVM_COMPILER, infile, '-march=js', '-filetype=asm', '-o', temp_js,
    '-emscripten-stack-size=%d' % shared.Settings.TOTAL_STACK,
    '-O%s' % shared.Settings.OPT_LEVEL,
  ]
  if shared.Settings.PRECISE_F32:
    args += ['-emscripten-precise-f32']
  if shared.Settings.USE_PTHREADS:
    args += ['-emscripten-enable-pthreads']
  if shared.Settings.WARN_UNALIGNED:
    args += ['-emscripten-warn-unaligned']
  if shared.Settings.RESERVED_FUNCTION_POINTERS > 0:
    args += ['-emscripten-reserved-function-pointers=%d' % shared.Settings.RESERVED_FUNCTION_POINTERS]
  if shared.Settings.ASSERTIONS > 0:
    args += ['-emscripten-assertions=%d' % shared.Settings.ASSERTIONS]
  if shared.Settings.ALIASING_FUNCTION_POINTERS == 0:
    args += ['-emscripten-no-aliasing-function-pointers']
  if shared.Settings.EMULATED_FUNCTION_POINTERS:
    args += ['-emscripten-emulated-function-pointers']
  if shared.Settings.EMULATE_FUNCTION_POINTER_CASTS:
    args += ['-emscripten-emulate-function-pointer-casts']
  if shared.Settings.RELOCATABLE:
    args += ['-emscripten-relocatable']
    args += ['-emscripten-global-base=0']
  elif shared.Settings.GLOBAL_BASE >= 0:
    args += ['-emscripten-global-base=%d' % shared.Settings.GLOBAL_BASE]
  if shared.Settings.SIDE_MODULE:
    args += ['-emscripten-side-module']
  if shared.Settings.LEGALIZE_JS_FFI != 1:
    args += ['-emscripten-legalize-javascript-ffi=0']
  if shared.Settings.DISABLE_EXCEPTION_CATCHING != 1:
    args += ['-enable-emscripten-cpp-exceptions']
    if shared.Settings.DISABLE_EXCEPTION_CATCHING == 2:
      args += ['-emscripten-cpp-exceptions-whitelist=' + ','.join(shared.Settings.EXCEPTION_CATCHING_WHITELIST or ['fake'])]
  if not shared.Settings.EXIT_RUNTIME:
    args += ['-emscripten-no-exit-runtime']
  if shared.Settings.WORKAROUND_IOS_9_RIGHT_SHIFT_BUG:
    args += ['-emscripten-asmjs-work-around-ios-9-right-shift-bug']
  if shared.Settings.WASM:
    args += ['-emscripten-wasm']
    if shared.Building.is_wasm_only():
      args += ['-emscripten-only-wasm']
  if shared.Settings.CYBERDWARF:
    args += ['-enable-cyberdwarf']
  return args


def optimize_syscalls(declares, DEBUG):
  """Disables filesystem if only a limited subset of syscalls is used.

  Our syscalls are static, and so if we see a very limited set of them - in particular,
  no open() syscall and just simple writing - then we don't need full filesystem support.
  If FORCE_FILESYSTEM is set, we can't do this. We also don't do it if INCLUDE_FULL_LIBRARY, since
  not including the filesystem would mean not including the full JS libraries, and the same for
  MAIN_MODULE since a side module might need the filesystem.
  """
  relevant_settings = ['FORCE_FILESYSTEM', 'INCLUDE_FULL_LIBRARY', 'MAIN_MODULE']
  if any(shared.Settings[s] for s in relevant_settings):
    return

  if shared.Settings.FILESYSTEM == 0:
    # without filesystem support, it doesn't matter what syscalls need
    shared.Settings.SYSCALLS_REQUIRE_FILESYSTEM = 0
  else:
    syscall_prefixes = ('__syscall', 'fd_', '__wasi_fd_')
    syscalls = [d for d in declares if d.startswith(syscall_prefixes)]
    # check if the only filesystem syscalls are in: close, ioctl, llseek, write
    # (without open, etc.. nothing substantial can be done, so we can disable
    # extra filesystem support in that case)
    if set(syscalls).issubset(set([
      '__syscall6', '__syscall54', '__syscall140',
      'fd_seek', '__wasi_fd_seek',
      'fd_write', '__wasi_fd_write',
      'fd_close', '__wasi_fd_close',
    ])):
      if DEBUG:
        logger.debug('very limited syscalls (%s) so disabling full filesystem support', ', '.join(str(s) for s in syscalls))
      shared.Settings.SYSCALLS_REQUIRE_FILESYSTEM = 0


def is_int(x):
  try:
    int(x)
    return True
  except ValueError:
    return False


def align_memory(addr):
  return (addr + 15) & -16


def align_static_bump(metadata):
  metadata['staticBump'] = align_memory(metadata['staticBump'])
  return metadata['staticBump']


def update_settings_glue(metadata, DEBUG):
  optimize_syscalls(metadata['declares'], DEBUG)

  if shared.Settings.CYBERDWARF:
    shared.Settings.DEFAULT_LIBRARY_FUNCS_TO_INCLUDE.append("cyberdwarf_Debugger")
    shared.Settings.EXPORTED_FUNCTIONS.append("cyberdwarf_Debugger")

  # Integrate info from backend
  if shared.Settings.SIDE_MODULE:
    # we don't need any JS library contents in side modules
    shared.Settings.DEFAULT_LIBRARY_FUNCS_TO_INCLUDE = []

  if metadata.get('cantValidate') and shared.Settings.ASM_JS != 2:
    shared.WarningManager.warn('ALMOST_ASM', 'disabling asm.js validation due to use of non-supported features: ' + metadata['cantValidate'])
    shared.Settings.ASM_JS = 2

  all_funcs = shared.Settings.DEFAULT_LIBRARY_FUNCS_TO_INCLUDE + [shared.JS.to_nice_ident(d) for d in metadata['declares']]
  implemented_funcs = [x[1:] for x in metadata['implementedFunctions']]
  shared.Settings.DEFAULT_LIBRARY_FUNCS_TO_INCLUDE = sorted(set(all_funcs).difference(implemented_funcs))

  shared.Settings.DEFAULT_LIBRARY_FUNCS_TO_INCLUDE += [x[1:] for x in metadata['externs']]

  if metadata['simd']:
    shared.Settings.SIMD = 1
    if shared.Settings.ASM_JS != 2:
      shared.WarningManager.warn('ALMOST_ASM', 'disabling asm.js validation due to use of SIMD')
      shared.Settings.ASM_JS = 2

  shared.Settings.MAX_GLOBAL_ALIGN = metadata['maxGlobalAlign']
  shared.Settings.IMPLEMENTED_FUNCTIONS = metadata['implementedFunctions']

  # Extract the list of function signatures that MAIN_THREAD_EM_ASM blocks in
  # the compiled code have, each signature will need a proxy function invoker
  # generated for it.
  def read_proxied_function_signatures(asmConsts):
    proxied_function_signatures = set()
    for _, sigs, proxying_types in asmConsts.values():
      for sig, proxying_type in zip(sigs, proxying_types):
        if proxying_type == 'sync_on_main_thread_':
          proxied_function_signatures.add(sig + '_sync')
        elif proxying_type == 'async_on_main_thread_':
          proxied_function_signatures.add(sig + '_async')
    return list(proxied_function_signatures)

  shared.Settings.PROXIED_FUNCTION_SIGNATURES = read_proxied_function_signatures(metadata['asmConsts'])

  shared.Settings.STATIC_BUMP = align_static_bump(metadata)

  if shared.Settings.WASM_BACKEND:
    shared.Settings.BINARYEN_FEATURES = metadata['features']
    shared.Settings.WASM_TABLE_SIZE = metadata['tableSize']
    if shared.Settings.RELOCATABLE:
      # When building relocatable output (e.g. MAIN_MODULE) the reported table
      # size does not include the reserved slot at zero for the null pointer.
      # Instead we use __table_base to offset the elements by 1.
      shared.Settings.WASM_TABLE_SIZE += 1
    shared.Settings.MAIN_READS_PARAMS = metadata['mainReadsParams']


# static code hooks
class StaticCodeHooks:
  atinits = []
  atmains = []
  atexits = []


def apply_static_code_hooks(code):
  code = code.replace('{{{ ATINITS }}}', StaticCodeHooks.atinits)
  code = code.replace('{{{ ATMAINS }}}', StaticCodeHooks.atmains)
  code = code.replace('{{{ ATEXITS }}}', StaticCodeHooks.atexits)
  return code


def apply_forwarded_data(forwarded_data):
  forwarded_json = json.loads(forwarded_data)
  # Be aware of JS static allocations
  shared.Settings.STATIC_BUMP = forwarded_json['STATIC_BUMP']
  shared.Settings.DYNAMICTOP_PTR = forwarded_json['DYNAMICTOP_PTR']
  # Be aware of JS static code hooks
  StaticCodeHooks.atinits = str(forwarded_json['ATINITS'])
  StaticCodeHooks.atmains = str(forwarded_json['ATMAINS'])
  StaticCodeHooks.atexits = str(forwarded_json['ATEXITS'])


def compile_settings(compiler_engine, temp_files):
  # Save settings to a file to work around v8 issue 1579
  with temp_files.get_file('.txt') as settings_file:
    with open(settings_file, 'w') as s:
      json.dump(shared.Settings.to_dict(), s, sort_keys=True)

    # Call js compiler
    env = os.environ.copy()
    env['EMCC_BUILD_DIR'] = os.getcwd()
    out = jsrun.run_js_tool(path_from_root('src', 'compiler.js'), compiler_engine,
                            [settings_file], stdout=subprocess.PIPE, stderr=STDERR_FILE,
                            cwd=path_from_root('src'), env=env)
  assert '//FORWARDED_DATA:' in out, 'Did not receive forwarded data in pre output - process failed?'
  glue, forwarded_data = out.split('//FORWARDED_DATA:')

  apply_forwarded_data(forwarded_data)

  return glue, forwarded_data


class Memory():
  def __init__(self):
    # Note: if RELOCATABLE, then only relative sizes can be computed, and we don't
    #       actually write out any absolute memory locations ({{{ STACK_BASE }}}
    #       does not exist, etc.)

    # Memory layout:
    #  * first the static globals
    self.global_base = shared.Settings.GLOBAL_BASE
    self.static_bump = shared.Settings.STATIC_BUMP
    #  * then the stack (up on fastcomp, down on upstream)
    self.stack_low = align_memory(self.global_base + self.static_bump)
    self.stack_high = align_memory(self.stack_low + shared.Settings.TOTAL_STACK)
    if shared.Settings.WASM_BACKEND:
      self.stack_base = self.stack_high
      self.stack_max = self.stack_low
    else:
      self.stack_base = self.stack_low
      self.stack_max = self.stack_high
    #  * then dynamic memory begins
    self.dynamic_base = align_memory(self.stack_high)

    if self.dynamic_base >= shared.Settings.TOTAL_MEMORY:
     exit_with_error('Memory is not large enough for static data (%d) plus the stack (%d), please increase TOTAL_MEMORY (%d) to at least %d' % (self.static_bump, shared.Settings.TOTAL_STACK, shared.Settings.TOTAL_MEMORY, self.dynamic_base))


def apply_memory(js):
  # Apply the statically-at-compile-time computed memory locations.
  memory = Memory()

  # Write it all out
  js = js.replace('{{{ STATIC_BUMP }}}', str(memory.static_bump))
  js = js.replace('{{{ STACK_BASE }}}', str(memory.stack_base))
  js = js.replace('{{{ STACK_MAX }}}', str(memory.stack_max))
  js = js.replace('{{{ DYNAMIC_BASE }}}', str(memory.dynamic_base))

  logger.debug('global_base: %d stack_base: %d, stack_max: %d, dynamic_base: %d, static bump: %d', memory.global_base, memory.stack_base, memory.stack_max, memory.dynamic_base, memory.static_bump)

  shared.Settings.DYNAMIC_BASE = memory.dynamic_base

  return js


def apply_table(js):
  js = js.replace('{{{ WASM_TABLE_SIZE }}}', str(shared.Settings.WASM_TABLE_SIZE))

  return js


def apply_script_source(js):
  js = js.replace('{{{ TARGET_BASENAME }}}', shared.Settings.TARGET_BASENAME)

  return js


def memory_and_global_initializers(pre, metadata, mem_init):
  if shared.Settings.SIMD == 1:
    pre = open(path_from_root(os.path.join('src', 'ecmascript_simd.js'))).read() + '\n\n' + pre

  staticbump = shared.Settings.STATIC_BUMP

  pthread = ''
  if shared.Settings.USE_PTHREADS:
    pthread = 'if (!ENVIRONMENT_IS_PTHREAD)'

  global_initializers = ''
  if not shared.Settings.MINIMAL_RUNTIME:
    # In traditional runtime, global initializers are pushed to the __ATINIT__ array to be processed when runtime is loaded
    # In MINIMAL_RUNTIME global initializers are invoked directly off of the asm[''] export object, so this does not apply.
    global_initializers = global_initializer_funcs(metadata['initializers'])
    if len(global_initializers) > 0:
      global_initializers = ', '.join('{ func: function() { %s() } }' % i for i in global_initializers)
      global_initializers = '/* global initializers */ {pthread} __ATINIT__.push({global_initializers});'.format(pthread=pthread, global_initializers=global_initializers)
    else:
      global_initializers = '/* global initializers */ /*__ATINIT__.push();*/'

  pre = pre.replace('STATICTOP = STATIC_BASE + 0;', '''\
STATICTOP = STATIC_BASE + {staticbump};
{global_initializers}
{mem_init}'''.format(staticbump=staticbump,
                     global_initializers=global_initializers,
                     mem_init=mem_init))

  if shared.Settings.SIDE_MODULE:
    pre = pre.replace('GLOBAL_BASE', 'gb')

  pre = apply_memory(pre)
  pre = apply_static_code_hooks(pre)

  return pre


def get_js_funcs(pre, funcs):
  funcs_js = [funcs]
  parts = pre.split('// ASM_LIBRARY FUNCTIONS\n')
  if len(parts) > 1:
    pre = parts[0]
    funcs_js.append(parts[1])
  return pre, funcs_js


def get_all_exported_functions(function_table_data):
  # both asm.js and otherwise
  all_exported_functions = set(shared.Settings.EXPORTED_FUNCTIONS)

  # additional functions to export from asm, if they are implemented
  for additional_export in shared.Settings.DEFAULT_LIBRARY_FUNCS_TO_INCLUDE:
    all_exported_functions.add('_' + additional_export)
  if shared.Settings.EXPORT_FUNCTION_TABLES:
    for table in function_table_data.values():
      for func in table.split('[')[1].split(']')[0].split(','):
        if func[0] == '_':
          all_exported_functions.add(func)
  return all_exported_functions


def get_all_implemented(forwarded_json, metadata):
  return set(metadata['implementedFunctions']).union(forwarded_json['Functions']['implementedFunctions'])


def report_missing_symbols(all_implemented, pre):
  # we are not checking anyway, so just skip this
  if not shared.Settings.ERROR_ON_UNDEFINED_SYMBOLS and not shared.Settings.WARN_ON_UNDEFINED_SYMBOLS:
    return

  # the initial list of missing functions are that the user explicitly exported
  # but were not implemented in compiled code
  missing = list(set(shared.Settings.USER_EXPORTED_FUNCTIONS) - all_implemented)

  for requested in missing:
    if ('function ' + asstr(requested)) in pre:
      continue
    # special-case malloc, EXPORTED by default for internal use, but we bake in a
    # trivial allocator and warn at runtime if used in ASSERTIONS
    if missing == '_malloc':
      continue
    if shared.Settings.ERROR_ON_UNDEFINED_SYMBOLS:
      exit_with_error('undefined exported function: "%s"', requested)
    elif shared.Settings.WARN_ON_UNDEFINED_SYMBOLS:
      shared.warning('undefined exported function: "%s"', requested)


def get_exported_implemented_functions(all_exported_functions, all_implemented, metadata):
  funcs = set(metadata['exports'])
  export_bindings = shared.Settings.EXPORT_BINDINGS
  export_all = shared.Settings.EXPORT_ALL
  for key in all_implemented:
    if key in all_exported_functions or export_all or (export_bindings and key.startswith('_emscripten_bind')):
      funcs.add(key)

  if not export_all:
    for name, alias in metadata['aliases'].items():
      # here we export the aliases,
      # if not the side module (which imports the alias)
      # will not be able to get to the actual implementation
      if alias in all_implemented and name in all_exported_functions:
        funcs.add(alias)

  funcs = list(funcs) + global_initializer_funcs(metadata['initializers'])

  if shared.Settings.ALLOW_MEMORY_GROWTH:
    funcs.append('_emscripten_replace_memory')
  if not shared.Settings.SIDE_MODULE and not shared.Settings.MINIMAL_RUNTIME:
    funcs += ['stackAlloc', 'stackSave', 'stackRestore', 'establishStackSpace']
  if shared.Settings.EMTERPRETIFY:
    funcs += ['emterpret']
    if shared.Settings.EMTERPRETIFY_ASYNC:
      funcs += ['setAsyncState', 'emtStackSave', 'emtStackRestore', 'getEmtStackMax', 'setEmtStackMax']

  return sorted(set(funcs))


def get_implemented_functions(metadata):
  return set(metadata['implementedFunctions'])


def proxy_debug_print(sync):
  if shared.Settings.PTHREADS_DEBUG:
    if sync:
      return 'warnOnce("sync proxying function " + code);'
    else:
      return 'warnOnce("async proxying function " + code);'
  return ''


def include_asm_consts(pre, forwarded_json, metadata):
  if shared.Settings.WASM and shared.Settings.SIDE_MODULE:
    if metadata['asmConsts']:
      exit_with_error('EM_ASM is not yet supported in shared wasm module (it cannot be stored in the wasm itself, need some solution)')

  asm_consts, all_sigs = all_asm_consts(metadata)
  asm_const_funcs = []
  for sig, call_type in all_sigs:
    if 'j' in sig:
      exit_with_error('emscript: EM_ASM should not receive i64s as inputs, they are not valid in JS')
    if '_emscripten_asm_const_' + call_type + sig in forwarded_json['Functions']['libraryFunctions']:
      continue # Only one invoker needs to be emitted for each ASM_CONST (signature x call_type) item
    forwarded_json['Functions']['libraryFunctions']['_emscripten_asm_const_' + call_type + sig] = 1
    args = ['a%d' % i for i in range(len(sig) - 1)]
    all_args = ['code'] + args

    pre_asm_const = ''

    if shared.Settings.USE_PTHREADS:
      sync_proxy = call_type == 'sync_on_main_thread_'
      async_proxy = call_type == 'async_on_main_thread_'
      proxied = sync_proxy or async_proxy
      if proxied:
        # In proxied function calls, positive integers 1, 2, 3, ... denote pointers
        # to regular C compiled functions. Negative integers -1, -2, -3, ... denote
        # indices to EM_ASM() blocks, so remap the EM_ASM() indices from 0, 1, 2,
        # ... over to the negative integers starting at -1.
        proxy_args = ['-1 - code', str(int(sync_proxy))] + args
        pre_asm_const += '  if (ENVIRONMENT_IS_PTHREAD) { ' + proxy_debug_print(sync_proxy) + 'return _emscripten_proxy_to_main_thread_js(' + ', '.join(proxy_args) + '); }\n'

    if shared.Settings.EMTERPRETIFY_ASYNC and shared.Settings.ASSERTIONS:
      # we cannot have an EM_ASM on the stack when saving/loading
      pre_asm_const += "  assert(typeof EmterpreterAsync !== 'object' || EmterpreterAsync.state !== 2, 'cannot have an EM_ASM on the stack when emterpreter pauses/resumes - the JS is not emterpreted, so we would end up running it again from the start');\n"

    asm_const_funcs.append(r'''
function _emscripten_asm_const_%s(%s) {
%s  return ASM_CONSTS[code](%s);
}''' % (call_type + asstr(sig), ', '.join(all_args), pre_asm_const, ', '.join(args)))

  asm_consts_text = '\nvar ASM_CONSTS = [' + ',\n '.join(asm_consts) + '];\n'
  asm_funcs_text = '\n'.join(asm_const_funcs) + '\n'

  em_js_funcs = create_em_js(forwarded_json, metadata)
  em_js_text = '\n'.join(em_js_funcs) + '\n'

  body_marker = '// === Body ==='
  return pre.replace(body_marker, body_marker + '\n' + asm_consts_text + asstr(asm_funcs_text) + em_js_text)


# Test if the parentheses at body[openIdx] and body[closeIdx] are a match to
# each other.
def parentheses_match(body, openIdx, closeIdx):
  if closeIdx < 0:
    closeIdx += len(body)
  count = 1
  for i in range(openIdx + 1, closeIdx + 1):
    if body[i] == body[openIdx]:
      count += 1
    elif body[i] == body[closeIdx]:
      count -= 1
      if count <= 0:
        return i == closeIdx
  return False


def trim_asm_const_body(body):
  body = body.strip()
  orig = None
  while orig != body:
    orig = body
    if len(body) > 1 and body[0] == '"' and body[-1] == '"':
      body = body[1:-1].replace('\\"', '"').strip()
    if len(body) > 1 and body[0] == '{' and body[-1] == '}' and parentheses_match(body, 0, -1):
      body = body[1:-1].strip()
    if len(body) > 1 and body[0] == '(' and body[-1] == ')' and parentheses_match(body, 0, -1):
      body = body[1:-1].strip()
  return body


def all_asm_consts(metadata):
  asm_consts = [0] * len(metadata['asmConsts'])
  all_sigs = []
  for k, v in metadata['asmConsts'].items():
    const, sigs, call_types = v
    const = asstr(const)
    const = trim_asm_const_body(const)
    const = '{ ' + const + ' }'
    args = []
    arity = max(len(s) for s in sigs) - 1
    for i in range(arity):
      args.append('$' + str(i))
    const = 'function(' + ', '.join(args) + ') ' + const
    asm_consts[int(k)] = const
    assert(len(sigs) == len(call_types))
    for sig, call_type in zip(sigs, call_types):
      all_sigs.append((sig, call_type))
  return asm_consts, all_sigs


def unfloat(s):
  """lower float to double for ffis"""
  return 'd' if s == 'f' else s


def make_function_tables_defs(implemented_functions, all_implemented, function_table_data, metadata):
  class Counter(object):
    next_bad_item = 0
    next_item = 0
    pre = []

  in_table = set()
  debug_tables = {}

  def make_params(sig):
    return ','.join('p%d' % p for p in range(len(sig) - 1))

  def make_coerced_params(sig):
    return ','.join(shared.JS.make_coercion('p%d', unfloat(sig[p + 1])) % p for p in range(len(sig) - 1))

  def make_coercions(sig):
    return ';'.join('p%d = %s' % (p, shared.JS.make_coercion('p%d' % p, sig[p + 1])) for p in range(len(sig) - 1)) + ';'

  # when emulating function pointer casts, we need to know what is the target of each pointer
  if shared.Settings.EMULATE_FUNCTION_POINTER_CASTS and not shared.Settings.WASM:
    function_pointer_targets = {}
    for sig, table in function_table_data.items():
      start = table.index('[')
      end = table.rindex(']')
      body = table[start + 1:end].split(',')
      for i, parsed in enumerate(x.strip() for x in body):
        if parsed != '0':
          assert i not in function_pointer_targets
          function_pointer_targets[i] = [sig, str(parsed)]

  def make_table(sig, raw):
    if '[]' in raw:
      return ('', '') # empty table
    params = make_params(sig)
    coerced_params = make_coerced_params(sig)
    coercions = make_coercions(sig)

    def make_bad(target=None):
      i = Counter.next_bad_item
      Counter.next_bad_item += 1
      if target is None:
        target = i
      name = 'b' + str(i)
      if not shared.Settings.ASSERTIONS:
        if 'abort' in shared.Settings.RUNTIME_FUNCS_TO_IMPORT:
          code = 'abort(%s);' % target
        else:
          # Advanced use: developers is generating code that does not include the function 'abort()'. Generate invalid
          # function pointers to be no-op passthroughs that silently continue execution.
          code = '\n/*execution is supposed to abort here, but you did not include "abort" in RUNTIME_FUNCS_TO_IMPORT (to save code size?). Silently trucking through, enjoy :)*/\n'
      else:
        code = 'nullFunc_' + sig + '(%d);' % target
      if sig[0] != 'v':
        code += 'return %s' % shared.JS.make_initializer(sig[0]) + ';'
      return name, make_func(name, code, params, coercions)

    bad, bad_func = make_bad() # the default bad func
    if shared.Settings.ASSERTIONS <= 1:
      Counter.pre = [bad_func]
    else:
      Counter.pre = []
    start = raw.index('[')
    end = raw.rindex(']')
    body = raw[start + 1:end].split(',')
    if shared.Settings.EMULATED_FUNCTION_POINTERS:
      def receive(item):
        if item == '0':
          return item
        if item not in all_implemented:
          # this is not implemented; it would normally be wrapped, but with emulation, we just use it directly outside
          return item
        in_table.add(item)
        return "asm['" + item + "']"

      body = [receive(b) for b in body]
    for j in range(shared.Settings.RESERVED_FUNCTION_POINTERS):
      curr = 'jsCall_%s_%s' % (sig, j)
      body[1 + j] = curr
      implemented_functions.add(curr)
    Counter.next_item = 0

    def fix_item(item):
      j = Counter.next_item
      Counter.next_item += 1
      newline = Counter.next_item % 30 == 29
      if item == '0':
        # emulate all non-null pointer calls, if asked to
        if j > 0 and shared.Settings.EMULATE_FUNCTION_POINTER_CASTS and not shared.Settings.WASM and j in function_pointer_targets:
          proper_sig, proper_target = function_pointer_targets[j]
          if shared.Settings.EMULATED_FUNCTION_POINTERS:
            if proper_target in all_implemented:
              proper_target = "asm['" + proper_target + "']"

          def make_emulated_param(i):
            if i >= len(sig):
              return shared.JS.make_initializer(proper_sig[i]) # extra param, just send a zero
            return shared.JS.make_coercion('p%d' % (i - 1), proper_sig[i], convert_from=sig[i])

          proper_code = proper_target + '(' + ','.join([make_emulated_param(i + 1) for i in range(len(proper_sig) - 1)]) + ')'
          if proper_sig[0] != 'v':
            # proper sig has a return, which the wrapper may or may not use
            proper_code = shared.JS.make_coercion(proper_code, proper_sig[0])
            if proper_sig[0] != sig[0]:
              # first coercion ensured we call the target ok; this one ensures we return the right type in the wrapper
              proper_code = shared.JS.make_coercion(proper_code, sig[0], convert_from=proper_sig[0])
            if sig[0] != 'v':
              proper_code = 'return ' + proper_code
          else:
            # proper sig has no return, we may need a fake return
            if sig[0] != 'v':
              proper_code = 'return ' + shared.JS.make_initializer(sig[0])
          name = 'fpemu_%s_%d' % (sig, j)
          wrapper = make_func(name, proper_code, params, coercions)
          Counter.pre.append(wrapper)
          return name if not newline else (name + '\n')

        if shared.Settings.ASSERTIONS <= 1:
          return bad if not newline else (bad + '\n')

        specific_bad, specific_bad_func = make_bad(j)
        Counter.pre.append(specific_bad_func)
        return specific_bad if not newline else (specific_bad + '\n')

      clean_item = item.replace("asm['", '').replace("']", '')
      # when emulating function pointers, we don't need wrappers
      # but if relocating, then we also have the copies in-module, and do
      # in wasm we never need wrappers though
      if clean_item not in implemented_functions and not (shared.Settings.EMULATED_FUNCTION_POINTERS and not shared.Settings.RELOCATABLE) and not shared.Settings.WASM:
        # this is imported into asm, we must wrap it
        call_ident = clean_item
        if call_ident in metadata['redirects']:
          call_ident = metadata['redirects'][call_ident]
        if not call_ident.startswith('_') and not call_ident.startswith('Math_'):
          call_ident = '_' + call_ident
        code = call_ident + '(' + coerced_params + ')'
        if sig[0] != 'v':
          # ffis cannot return float
          if sig[0] == 'f':
            code = '+' + code
          code = 'return ' + shared.JS.make_coercion(code, sig[0])
        code += ';'
        Counter.pre.append(make_func(clean_item + '__wrapper', code, params, coercions))
        assert not sig == 'X', 'must know the signature in order to create a wrapper for "%s" (TODO for shared wasm modules)' % item
        return clean_item + '__wrapper'
      return item if not newline else (item + '\n')

    if shared.Settings.ASSERTIONS >= 2:
      debug_tables[sig] = body
    body = ','.join(fix_item(b) for b in body)
    return ('\n'.join(Counter.pre), ''.join([raw[:start + 1], body, raw[end:]]))

  infos = [make_table(sig, raw) for sig, raw in function_table_data.items()]
  Counter.pre = []

  function_tables_defs = '\n'.join([info[0] for info in infos]) + '\n'
  function_tables_defs += '\n// EMSCRIPTEN_END_FUNCS\n'
  function_tables_defs += '\n'.join([info[1] for info in infos])
  return in_table, debug_tables, function_tables_defs


def make_func(name, code, params, coercions):
  return 'function %s(%s) {\n %s %s\n}' % (name, params, coercions, code)


def math_fix(g):
  return g if not g.startswith('Math_') else g.split('_')[1]


# asm.js function tables have one table in each linked asm.js module, so we
# can't just dynCall into them - ftCall exists for that purpose. In wasm,
# even linked modules share the table, so it's all fine.
def asm_js_emulated_function_pointers():
  return shared.Settings.EMULATED_FUNCTION_POINTERS and not shared.Settings.WASM


def make_function_tables_impls(function_table_data):
  function_tables_impls = []
  for sig, table in function_table_data.items():
    args = ','.join(['a' + str(i) for i in range(1, len(sig))])
    arg_coercions = ' '.join(['a' + str(i) + '=' + shared.JS.make_coercion('a' + str(i), sig[i]) + ';' for i in range(1, len(sig))])
    coerced_args = ','.join([shared.JS.make_coercion('a' + str(i), sig[i]) for i in range(1, len(sig))])
    sig_mask = str(table.count(','))
    if not (shared.Settings.WASM and shared.Settings.EMULATED_FUNCTION_POINTERS):
      ret = 'FUNCTION_TABLE_%s[index&%s](%s)' % (sig, sig_mask, coerced_args)
    else:
      # for wasm with emulated function pointers, emit an mft_SIG(..) call, we avoid asm.js function tables there.
      ret = 'mftCall_%s(index%s%s)' % (sig, ',' if len(sig) > 1 else '', coerced_args)
    ret = ('return ' if sig[0] != 'v' else '') + shared.JS.make_coercion(ret, sig[0])
    if not asm_js_emulated_function_pointers():
      function_tables_impls.append('''
function dynCall_%s(index%s%s) {
  index = index|0;
  %s
  %s;
}
''' % (sig, ',' if len(sig) > 1 else '', args, arg_coercions, ret))
    else:
      function_tables_impls.append('''
var dynCall_%s = ftCall_%s;
''' % (sig, sig))

    ffi_args = ','.join([shared.JS.make_coercion('a' + str(i), sig[i], ffi_arg=True) for i in range(1, len(sig))])
    for i in range(shared.Settings.RESERVED_FUNCTION_POINTERS):
      jsret = ('return ' if sig[0] != 'v' else '') + shared.JS.make_coercion('jsCall_%s(%d%s%s)' % (sig, i, ',' if ffi_args else '', ffi_args), sig[0], ffi_result=True)
      function_tables_impls.append('''
function jsCall_%s_%s(%s) {
  %s
  %s;
}

''' % (sig, i, args, arg_coercions, jsret))
  return function_tables_impls


def create_mftCall_funcs(function_table_data):
  if not asm_js_emulated_function_pointers():
    return []
  if shared.Settings.WASM or not shared.Settings.RELOCATABLE:
    return []

  mftCall_funcs = []
  # in wasm, emulated function pointers are just simple table calls
  for sig, table in function_table_data.items():
    return_type, sig_args = sig[0], sig[1:]
    num_args = len(sig_args)
    params = ','.join(['ptr'] + ['p%d' % i for i in range(num_args)])
    coerced_params = ','.join([shared.JS.make_coercion('ptr', 'i')] + [shared.JS.make_coercion('p%d' % i, unfloat(sig_args[i])) for i in range(num_args)])
    coercions = ';'.join(['ptr = ptr | 0'] + ['p%d = %s' % (i, shared.JS.make_coercion('p%d' % i, unfloat(sig_args[i]))) for i in range(num_args)]) + ';'
    mini_coerced_params = ','.join([shared.JS.make_coercion('p%d' % i, sig_args[i]) for i in range(num_args)])
    maybe_return = '' if return_type == 'v' else 'return'
    final_return = maybe_return + ' ' + shared.JS.make_coercion('ftCall_' + sig + '(' + coerced_params + ')', unfloat(return_type)) + ';'
    if shared.Settings.EMULATED_FUNCTION_POINTERS == 1:
      body = final_return
    else:
      sig_mask = str(table.count(','))
      body = ('if (((ptr|0) >= (fb|0)) & ((ptr|0) < (fb + ' + sig_mask + ' | 0))) { ' + maybe_return + ' ' +
              shared.JS.make_coercion(
                'FUNCTION_TABLE_' + sig + '[(ptr-fb)&' + sig_mask + '](' +
                mini_coerced_params + ')', return_type, ffi_arg=True
              ) + '; ' + ('return;' if return_type == 'v' else '') + ' }' + final_return)
    mftCall_funcs.append(make_func('mftCall_' + sig, body, params, coercions) + '\n')
  return mftCall_funcs


def get_function_pointer_error(sig, function_table_sigs):
  if shared.Settings.ASSERTIONS == 0:
    # Release build: do the most minimal sized abort possible
    return "abort();"
  else:
    # ASSERTIONS-enabled build, identify the pointer and the failing signature.
    return "abortFnPtrError(x, '" + sig + "');"


def signature_sort_key(sig):
  def closure(other):
    ret = 0
    minlen = min(len(other), len(sig))
    maxlen = min(len(other), len(sig))
    if other.startswith(sig) or sig.startswith(other):
      ret -= 1000 # prioritize prefixes, could be dropped params
    ret -= 133 * difflib.SequenceMatcher(a=other, b=sig).ratio() # prioritize on diff similarity
    ret += 15 * abs(len(other) - len(sig)) / float(maxlen) # deprioritize the bigger the length difference is
    for i in range(minlen):
      if other[i] == sig[i]:
        ret -= 5 / float(maxlen) # prioritize on identically-placed params
    ret += 20 * len(other) # deprioritize on length
    return ret
  return closure


def asm_backend_uses(metadata, symbol):
  # If doing dynamic linking, we should generate full set of runtime primitives, since we cannot know up front ahead
  # of time what the dynamically linked in modules will need. Also with SAFE_HEAP and Emterpretify, generate full set of views.
  if shared.Settings.MAIN_MODULE or shared.Settings.SIDE_MODULE or shared.Settings.SAFE_HEAP or shared.Settings.EMTERPRETIFY:
    return True

  # Allow querying asm_backend_uses(metadata, 'Math.') to find if any of the Math objects are used
  if symbol.endswith('.'):
    return any(e.startswith(symbol) for e in metadata['externUses'])
  else:
    # Querying a single symbol
    return symbol in metadata['externUses']


def create_asm_global_funcs(bg_funcs, metadata):
  maths = ['Math.' + func for func in ['floor', 'abs', 'sqrt', 'pow', 'cos', 'sin', 'tan', 'acos', 'asin', 'atan', 'atan2', 'exp', 'log', 'ceil', 'imul', 'min', 'max', 'clz32']]
  if provide_fround():
    maths += ['Math.fround']

  asm_global_funcs = ''
  for math in maths:
    if asm_backend_uses(metadata, math):
      asm_global_funcs += '  var ' + math.replace('.', '_') + '=global' + access_quote(math) + ';\n'

  asm_global_funcs += ''.join(['  var ' + unminified + '=env' + access_quote(math_fix(minified)) + ';\n' for (minified, unminified) in bg_funcs])
  asm_global_funcs += global_simd_funcs(access_quote, metadata)
  if shared.Settings.USE_PTHREADS:
    asm_global_funcs += ''.join(['  var Atomics_' + ty + '=global' + access_quote('Atomics') + access_quote(ty) + ';\n' for ty in ['load', 'store', 'exchange', 'compareExchange', 'add', 'sub', 'and', 'or', 'xor']])
  return asm_global_funcs


def create_asm_global_vars(bg_vars):
  asm_global_vars = ''.join(['  var ' + unminified + '=env' + access_quote(minified) + '|0;\n' for (minified, unminified) in bg_vars])
  if shared.Settings.WASM and shared.Settings.SIDE_MODULE:
    # wasm side modules internally define their stack, these are set at module startup time
    asm_global_vars += '\n  var STACKTOP = 0, STACK_MAX = 0;\n'

  return asm_global_vars


def global_simd_funcs(access_quote, metadata):
  # Always import SIMD when building with -s SIMD=1, since in that mode memcpy is SIMD optimized.
  if not (metadata['simd'] or shared.Settings.SIMD):
    return ''

  def string_contains_any(s, str_list):
    return any(sub in s for sub in str_list)

  nonexisting_simd_symbols = ['Int8x16_fromInt8x16', 'Uint8x16_fromUint8x16', 'Int16x8_fromInt16x8', 'Uint16x8_fromUint16x8', 'Int32x4_fromInt32x4', 'Uint32x4_fromUint32x4', 'Float32x4_fromFloat32x4', 'Float64x2_fromFloat64x2']
  nonexisting_simd_symbols += ['Int32x4_addSaturate', 'Int32x4_subSaturate', 'Uint32x4_addSaturate', 'Uint32x4_subSaturate']
  nonexisting_simd_symbols += [(x + '_' + y) for x in ['Int8x16', 'Uint8x16', 'Int16x8', 'Uint16x8', 'Float64x2'] for y in ['load2', 'store2']]
  nonexisting_simd_symbols += [(x + '_' + y) for x in ['Int8x16', 'Uint8x16', 'Int16x8', 'Uint16x8'] for y in ['load1', 'store1']]

  simd = make_simd_types(metadata)

  simd_func_text = ''
  simd_func_text += ''.join(['  var SIMD_' + ty + '=global' + access_quote('SIMD') + access_quote(ty) + ';\n' for ty in simd['types']])

  def generate_symbols(types, funcs):
    symbols = ['  var SIMD_' + ty + '_' + g + '=SIMD_' + ty + access_quote(g) + ';\n' for ty in types for g in funcs]
    symbols = [x for x in symbols if not string_contains_any(x, nonexisting_simd_symbols)]
    return ''.join(symbols)

  simd_func_text += generate_symbols(simd['int_types'], simd['int_funcs'])
  simd_func_text += generate_symbols(simd['float_types'], simd['float_funcs'])
  simd_func_text += generate_symbols(simd['bool_types'], simd['bool_funcs'])

  # SIMD conversions (not bitcasts) between same lane sizes:
  def add_simd_cast(dst, src):
    return '  var SIMD_' + dst + '_from' + src + '=SIMD_' + dst + '.from' + src + ';\n'

  def add_simd_casts(t1, t2):
    return add_simd_cast(t1, t2) + add_simd_cast(t2, t1)

  # Bug: Skip importing conversions for int<->uint for now, they don't validate
  # as asm.js. https://bugzilla.mozilla.org/show_bug.cgi?id=1313512
  # This is not an issue when building SSEx code, because it doesn't use these.
  # (but it will be an issue if using SIMD.js intrinsics from vector.h to
  # explicitly call these)
  # if metadata['simdInt8x16'] and metadata['simdUint8x16']:
  #   simd_func_text += add_simd_casts('Int8x16', 'Uint8x16')
  # if metadata['simdInt16x8'] and metadata['simdUint16x8']:
  #   simd_func_text += add_simd_casts('Int16x8', 'Uint16x8')
  # if metadata['simdInt32x4'] and metadata['simdUint32x4']:
  #   simd_func_text += add_simd_casts('Int32x4', 'Uint32x4')

  if metadata['simdInt32x4'] and metadata['simdFloat32x4']:
    simd_func_text += add_simd_casts('Int32x4', 'Float32x4')
  if metadata['simdUint32x4'] and metadata['simdFloat32x4']:
    simd_func_text += add_simd_casts('Uint32x4', 'Float32x4')
  if metadata['simdInt32x4'] and metadata['simdFloat64x2']:
    simd_func_text += add_simd_cast('Int32x4', 'Float64x2') # Unofficial, needed for emscripten_int32x4_fromFloat64x2
  if metadata['simdUint32x4'] and metadata['simdFloat64x2']:
    simd_func_text += add_simd_cast('Uint32x4', 'Float64x2') # Unofficial, needed for emscripten_uint32x4_fromFloat64x2

  # Unofficial, Bool64x2 does not yet exist, but needed for Float64x2 comparisons.
  if metadata['simdFloat64x2']:
    simd_func_text += '  var SIMD_Int32x4_fromBool64x2Bits = global.SIMD.Int32x4.fromBool64x2Bits;\n'
  return simd_func_text


def make_simd_types(metadata):
  simd_float_types = []
  simd_int_types = []
  simd_bool_types = []
  simd_funcs = ['splat', 'check', 'extractLane', 'replaceLane']
  simd_intfloat_funcs = ['add', 'sub', 'neg', 'mul',
                         'equal', 'lessThan', 'greaterThan',
                         'notEqual', 'lessThanOrEqual', 'greaterThanOrEqual',
                         'select', 'swizzle', 'shuffle',
                         'load', 'store', 'load1', 'store1', 'load2', 'store2']
  simd_intbool_funcs = ['and', 'xor', 'or', 'not']
  if metadata['simdUint8x16']:
    simd_int_types += ['Uint8x16']
    simd_intfloat_funcs += ['fromUint8x16Bits']
  if metadata['simdInt8x16']:
    simd_int_types += ['Int8x16']
    simd_intfloat_funcs += ['fromInt8x16Bits']
  if metadata['simdUint16x8']:
    simd_int_types += ['Uint16x8']
    simd_intfloat_funcs += ['fromUint16x8Bits']
  if metadata['simdInt16x8']:
    simd_int_types += ['Int16x8']
    simd_intfloat_funcs += ['fromInt16x8Bits']
  if metadata['simdUint32x4']:
    simd_int_types += ['Uint32x4']
    simd_intfloat_funcs += ['fromUint32x4Bits']
  if metadata['simdInt32x4'] or shared.Settings.SIMD:
    # Always import Int32x4 when building with -s SIMD=1, since memcpy is SIMD optimized.
    simd_int_types += ['Int32x4']
    simd_intfloat_funcs += ['fromInt32x4Bits']
  if metadata['simdFloat32x4']:
    simd_float_types += ['Float32x4']
    simd_intfloat_funcs += ['fromFloat32x4Bits']
  if metadata['simdFloat64x2']:
    simd_float_types += ['Float64x2']
    simd_intfloat_funcs += ['fromFloat64x2Bits']
  if metadata['simdBool8x16']:
    simd_bool_types += ['Bool8x16']
  if metadata['simdBool16x8']:
    simd_bool_types += ['Bool16x8']
  if metadata['simdBool32x4']:
    simd_bool_types += ['Bool32x4']
  if metadata['simdBool64x2']:
    simd_bool_types += ['Bool64x2']

  simd_float_funcs = simd_funcs + simd_intfloat_funcs + ['div', 'min', 'max', 'minNum', 'maxNum', 'sqrt',
                                                         'abs', 'reciprocalApproximation', 'reciprocalSqrtApproximation']
  simd_int_funcs = simd_funcs + simd_intfloat_funcs + simd_intbool_funcs + ['shiftLeftByScalar', 'shiftRightByScalar', 'addSaturate', 'subSaturate']
  simd_bool_funcs = simd_funcs + simd_intbool_funcs + ['anyTrue', 'allTrue']
  simd_types = simd_float_types + simd_int_types + simd_bool_types
  return {
    'types': simd_types,
    'float_types': simd_float_types,
    'int_types': simd_int_types,
    'bool_types': simd_bool_types,
    'funcs': simd_funcs,
    'float_funcs': simd_float_funcs,
    'int_funcs': simd_int_funcs,
    'bool_funcs': simd_bool_funcs,
    'intfloat_funcs': simd_intfloat_funcs,
    'intbool_funcs': simd_intbool_funcs,
  }


def asm_safe_heap():
  """optimized safe heap in asm, when we can"""
  return shared.Settings.SAFE_HEAP and not shared.Settings.SAFE_HEAP_LOG and not shared.Settings.RELOCATABLE


def provide_fround():
  return shared.Settings.PRECISE_F32 or shared.Settings.SIMD


def create_asm_setup(debug_tables, function_table_data, invoke_function_names, metadata):
  function_table_sigs = function_table_data.keys()

  asm_setup = ''
  if shared.Settings.ASSERTIONS >= 2:
    debug_tables_map = 'var debug_tables = {\n'
    for sig in function_table_data:
      # if the table is empty, debug_tables will not contain it
      body = debug_tables.get(sig, [])
      asm_setup += 'var debug_table_' + sig + ' = [' + ','.join(['0' if x == '0' else "'" + x.replace("'", '"') + "'" for x in body]) + '];\n'
      debug_tables_map += "  '" + sig + "': debug_table_" + sig + ',\n'
    asm_setup += debug_tables_map + '};\n'

  if shared.Settings.ASSERTIONS:
    for sig in function_table_sigs:
      asm_setup += 'function nullFunc_' + sig + '(x) { ' + get_function_pointer_error(sig, function_table_sigs) + ' }\n'

  if shared.Settings.RELOCATABLE:
    if not shared.Settings.SIDE_MODULE:
      asm_setup += 'var gb = GLOBAL_BASE, fb = 0;\n'
    side = 'parent' if shared.Settings.SIDE_MODULE else ''

    def check(extern):
      if shared.Settings.ASSERTIONS:
        return ('\n  assert(%sModule["%s"] || %s, "external symbol `%s` is missing.' % (side, extern, extern, extern) +
                'perhaps a side module was not linked in? if this symbol was expected to arrive '
                'from a system library, try to build the MAIN_MODULE with '
                'EMCC_FORCE_STDLIBS=1 in the environment");')
      return ''

    for extern in metadata['externs']:
      asm_setup += 'var g$' + extern + ' = function() {' + check(extern) + '\n  return ' + side + 'Module["' + extern + '"];\n}\n'
    for extern in metadata['externFunctions']:
      barename, sig = extern.split('$')
      fullname = "fp$" + extern
      key = '%sModule["%s"]' % (side, fullname)
      asm_setup += '''\
    var %s = function() {
      if (!%s) { %s
        var fid = addFunction(%sModule["%s"] || %s, "%s");
        %s = fid;
      }
      return %s;
    }
    ''' % (fullname, key, check(barename), side, barename, barename, sig, key, key)

  asm_setup += create_invoke_wrappers(invoke_function_names)
  asm_setup += setup_function_pointers(function_table_sigs)

  if shared.Settings.EMULATED_FUNCTION_POINTERS:
    function_tables_impls = make_function_tables_impls(function_table_data)
    asm_setup += '\n' + '\n'.join(function_tables_impls) + '\n'

  return asm_setup


def setup_function_pointers(function_table_sigs):
  asm_setup = ''
  for sig in function_table_sigs:
    if shared.Settings.RESERVED_FUNCTION_POINTERS:
      asm_setup += '\n' + shared.JS.make_jscall(sig) + '\n'
    # nothing special to do here for wasm, we just use dynCalls
    if not shared.Settings.WASM:
      if shared.Settings.EMULATED_FUNCTION_POINTERS:
        args = ['a%d' % i for i in range(len(sig) - 1)]
        full_args = ['x'] + args
        table_access = 'FUNCTION_TABLE_' + sig
        if shared.Settings.SIDE_MODULE:
          table_access = 'parentModule["' + table_access + '"]' # side module tables were merged into the parent, we need to access the global one
        table_read = table_access + '[x]'
        prelude = ''
        if shared.Settings.ASSERTIONS:
          prelude = '''
    if (x < 0 || x >= %s.length) { err("Function table mask error (out of range)"); %s ; abort(x) }''' % (table_access, get_function_pointer_error(sig, function_table_sigs))
        asm_setup += '''
  function ftCall_%s(%s) {%s
    return %s(%s);
  }
  ''' % (sig, ', '.join(full_args), prelude, table_read, ', '.join(args))
  return asm_setup


def create_basic_funcs(function_table_sigs, invoke_function_names):
  basic_funcs = shared.Settings.RUNTIME_FUNCS_TO_IMPORT
  if shared.Settings.STACK_OVERFLOW_CHECK:
    basic_funcs += ['abortStackOverflow']
  if shared.Settings.EMTERPRETIFY:
    basic_funcs += ['abortStackOverflowEmterpreter']
  if shared.Settings.SAFE_HEAP:
    if asm_safe_heap():
      basic_funcs += ['segfault', 'alignfault', 'ftfault']
    else:
      # Binaryen generates calls to these two so they are always needed with wasm
      if shared.Settings.WASM:
        basic_funcs += ['segfault', 'alignfault']
      basic_funcs += ['SAFE_HEAP_LOAD', 'SAFE_HEAP_LOAD_D', 'SAFE_HEAP_STORE', 'SAFE_HEAP_STORE_D', 'SAFE_FT_MASK']

  if shared.Settings.ASSERTIONS:
    for sig in function_table_sigs:
      basic_funcs += ['nullFunc_' + sig]

  basic_funcs += invoke_function_names

  for sig in function_table_sigs:
    if shared.Settings.RESERVED_FUNCTION_POINTERS:
      basic_funcs.append('jsCall_%s' % sig)
    if asm_js_emulated_function_pointers():
      basic_funcs.append('ftCall_%s' % sig)
  return basic_funcs


def create_basic_vars(exported_implemented_functions, forwarded_json, metadata):
  basic_vars = []
  if 'tempDoublePtr' in shared.Settings.ASM_PRIMITIVE_VARS:
    basic_vars += ['tempDoublePtr']

  if shared.Settings.RELOCATABLE:
    if not (shared.Settings.WASM and shared.Settings.SIDE_MODULE):
      basic_vars += ['gb', 'fb', 'STACKTOP', 'STACK_MAX']
    else:
      # wasm side modules have a specific convention for these
      basic_vars += ['__memory_base', '__table_base']

  if shared.Settings.EMTERPRETIFY:
    basic_vars += ['EMTSTACKTOP', 'EMT_STACK_MAX', 'eb']

  return basic_vars


def create_exports(exported_implemented_functions, in_table, function_table_data, metadata):
  asm_runtime_funcs = create_asm_runtime_funcs()
  all_exported = exported_implemented_functions + asm_runtime_funcs + function_tables(function_table_data)
  # In asm.js + emulated function pointers, export all the table because we use
  # JS to add the asm.js module's functions to the table (which is external
  # in this mode). In wasm, we don't need that since wasm modules can
  # directly add functions to the imported Table.
  if not shared.Settings.WASM and shared.Settings.EMULATED_FUNCTION_POINTERS:
    all_exported += in_table
  exports = []
  for export in sorted(set(all_exported)):
    exports.append(quote(export) + ": " + export)
  if shared.Settings.WASM and shared.Settings.SIDE_MODULE:
    # named globals in side wasm modules are exported globals from asm/wasm
    for k, v in metadata['namedGlobals'].items():
      exports.append(quote('_' + str(k)) + ': ' + str(v))
    # aliases become additional exports
    for k, v in metadata['aliases'].items():
      exports.append(quote(str(k)) + ': ' + str(v))
  # shared wasm emulated function pointer mode requires us to know the function pointer for
  # each function. export fp$func => function pointer for func
  if shared.Settings.WASM and shared.Settings.RELOCATABLE and shared.Settings.EMULATE_FUNCTION_POINTER_CASTS:
    for k, v in metadata['functionPointers'].items():
      exports.append(quote('fp$' + str(k)) + ': ' + str(v))
  return '{ ' + ', '.join(exports) + ' }'


def create_asm_runtime_funcs():
  funcs = []
  if not (shared.Settings.WASM and shared.Settings.SIDE_MODULE) and not shared.Settings.MINIMAL_RUNTIME:
    funcs += ['stackAlloc', 'stackSave', 'stackRestore', 'establishStackSpace']
  return funcs


def function_tables(function_table_data):
  if not asm_js_emulated_function_pointers():
    return ['dynCall_' + table for table in function_table_data]
  else:
    return []


def create_the_global(metadata):
  # the global is only needed for asm.js
  if shared.Settings.WASM:
    return '{}'
  fundamentals = []
  if asm_backend_uses(metadata, 'Math.'):
    fundamentals += ['Math']
  for f in ['Int8Array', 'Int16Array', 'Int32Array', 'Uint8Array', 'Uint16Array', 'Uint32Array', 'Float32Array', 'Float64Array', 'NaN', 'Infinity']:
    if asm_backend_uses(metadata, f):
      fundamentals += [f]

  if metadata['simd'] or shared.Settings.SIMD:
    # Always import SIMD when building with -s SIMD=1, since in that mode memcpy is SIMD optimized.
    fundamentals += ['SIMD']
  return '{ ' + ', '.join(['"' + math_fix(s) + '": ' + s for s in fundamentals]) + ' }'


RUNTIME_ASSERTIONS = '''
  assert(runtimeInitialized, 'you need to wait for the runtime to be ready (e.g. wait for main() to be called)');
  assert(!runtimeExited, 'the runtime was exited (use NO_EXIT_RUNTIME to keep it alive after main() exits)');'''


def create_receiving(function_table_data, function_tables_defs, exported_implemented_functions, initializers):
  receiving = ''
  if not shared.Settings.ASSERTIONS or shared.Settings.MINIMAL_RUNTIME:
    runtime_assertions = ''
  else:
    runtime_assertions = RUNTIME_ASSERTIONS
    # assert on the runtime being in a valid state when calling into compiled code. The only exceptions are some support code.
    # WASM=1 already inserts runtime assertions, so no need to do it again here (see create_receiving_wasm)
    if not shared.Settings.WASM:
      receiving_functions = [f for f in exported_implemented_functions if f not in ('_memcpy', '_memset', '_emscripten_replace_memory', '__start_module')]

      wrappers = []
      for name in receiving_functions:
        wrappers.append('''\
var real_%(name)s = asm["%(name)s"];
asm["%(name)s"] = function() {%(runtime_assertions)s
  return real_%(name)s.apply(null, arguments);
};
''' % {'name': name, 'runtime_assertions': runtime_assertions})
      receiving = '\n'.join(wrappers)

  shared.Settings.MODULE_EXPORTS = module_exports = exported_implemented_functions + function_tables(function_table_data)

  if not shared.Settings.SWAPPABLE_ASM_MODULE:
    if shared.Settings.DECLARE_ASM_MODULE_EXPORTS:
      imported_exports = [s for s in module_exports if s not in initializers]

      if shared.Settings.WASM and shared.Settings.MINIMAL_RUNTIME:
        # In Wasm exports are assigned inside a function to variables existing in top level JS scope, i.e.
        # var _main;
        # WebAssembly.instantiate(Module["wasm"], imports).then((function(output) {
        # var asm = output.instance.exports;
        # _main = asm["_main"];
        receiving += '\n'.join([s + ' = asm["' + s + '"];' for s in imported_exports]) + '\n'
      else:
        if shared.Settings.MINIMAL_RUNTIME:
          # In asm.js exports can be directly processed at top level, i.e.
          # var asm = Module["asm"](asmGlobalArg, asmLibraryArg, buffer);
          # var _main = asm["_main"];
          receiving += '\n'.join(['var ' + s + ' = asm["' + s + '"];' for s in imported_exports]) + '\n'
        else:
          receiving += '\n'.join(['var ' + s + ' = Module["' + s + '"] = asm["' + s + '"];' for s in module_exports]) + '\n'
    else:
      if shared.Settings.target_environment_may_be('node') and shared.Settings.target_environment_may_be('web'):
        global_object = '(typeof process !== "undefined" ? global : this)'
      elif shared.Settings.target_environment_may_be('node'):
        global_object = 'global'
      else:
        global_object = 'this'

      if shared.Settings.MINIMAL_RUNTIME:
        module_assign = ''
      else:
        module_assign = 'Module[__exportedFunc] = '

      receiving += 'for(var __exportedFunc in asm) ' + global_object + '[__exportedFunc] = ' + module_assign + 'asm[__exportedFunc];\n'
  else:
    receiving += 'Module["asm"] = asm;\n'
    wrappers = []
    for name in module_exports:
      wrappers.append('''\
var %(name)s = Module["%(name)s"] = function() {%(runtime_assertions)s
  return Module["asm"]["%(name)s"].apply(null, arguments)
};
''' % {'name': name, 'runtime_assertions': runtime_assertions})
    receiving += '\n'.join(wrappers)

  if shared.Settings.EXPORT_FUNCTION_TABLES and not shared.Settings.WASM:
    for table in function_table_data.values():
      tableName = table.split()[1]
      table = table.replace('var ' + tableName, 'var ' + tableName + ' = Module["' + tableName + '"]')
      receiving += table + '\n'

  if shared.Settings.EMULATED_FUNCTION_POINTERS:
    # in asm.js emulated function tables, emit the table on the outside, where
    # JS can manage it (for wasm, a native wasm Table is used directly, and we
    # don't need this)
    if not shared.Settings.WASM:
      receiving += '\n' + function_tables_defs.replace('// EMSCRIPTEN_END_FUNCS\n', '')
    # wasm still needs definitions for dyncalls on the outside, for JS
    receiving += '\n' + ''.join(['Module["dynCall_%s"] = dynCall_%s\n' % (sig, sig) for sig in function_table_data])
    if not shared.Settings.WASM:
      for sig in function_table_data.keys():
        name = 'FUNCTION_TABLE_' + sig
        fullname = name if not shared.Settings.SIDE_MODULE else ('SIDE_' + name)
        receiving += 'Module["' + name + '"] = ' + fullname + ';\n'

  return receiving


def create_fp_accessors(metadata):
  if not shared.Settings.RELOCATABLE:
    return ''

  # Create `fp$XXX` handlers for determining function pionters (table addresses)
  # at runtime.
  # For SIDE_MODULEs these are generated by the proxyHandler at runtime.
  accessors = []
  for fullname in metadata['declares']:
    if not fullname.startswith('fp$'):
      continue
    _, name, sig = fullname.split('$')
    mangled = asmjs_mangle(name)
    side = 'parent' if shared.Settings.SIDE_MODULE else ''
    assertion = ('\n  assert(%sModule["%s"] || typeof %s !== "undefined", "external function `%s` is missing.' % (side, mangled, mangled, name) +
                 'perhaps a side module was not linked in? if this symbol was expected to arrive '
                 'from a system library, try to build the MAIN_MODULE with '
                 'EMCC_FORCE_STDLIBS=XX in the environment");')
    # the name of the original function is generally the normal function
    # name, unless it is legalized, in which case the export is the legalized
    # version, and the original provided by orig$X
    if shared.Settings.LEGALIZE_JS_FFI and not shared.JS.is_legal_sig(sig):
      name = 'orig$' + name

    accessors.append('''
Module['%(full)s'] = function() {
  %(assert)s
  // Use the wasm function itself, for the table.
  var func = Module['asm']['%(original)s'];
  // If there is no wasm function, this may be a JS library function or
  // something from another module.
  if (!func) func = Module['%(mangled)s'];
  if (!func) func = %(mangled)s;
  var fp = addFunction(func, '%(sig)s');
  Module['%(full)s'] = function() { return fp };
  return fp;
}
''' % {'full': asmjs_mangle(fullname), 'mangled': mangled, 'original': name, 'assert': assertion, 'sig': sig})

  return '\n'.join(accessors)


def create_named_globals(metadata):
  if not shared.Settings.RELOCATABLE:
    return ''

  named_globals = '''
var NAMED_GLOBALS = {
  %s
};
for (var named in NAMED_GLOBALS) {
  Module['_' + named] = gb + NAMED_GLOBALS[named];
}
Module['NAMED_GLOBALS'] = NAMED_GLOBALS;
''' % ',\n  '.join('"' + k + '": ' + str(v) for k, v in metadata['namedGlobals'].items())

  if shared.Settings.WASM:
    # wasm side modules are pure wasm, and cannot create their g$..() methods, so we help them out
    # TODO: this works if we are the main module, but if the supplying module is later, it won't, so
    #       we'll need another solution for that. one option is to scan the module imports, if/when
    #       wasm supports that, then the loader can do this.
    named_globals += '''
for (var named in NAMED_GLOBALS) {
  (function(named) {
    var addr = Module['_' + named];
    Module['g$_' + named] = function() { return addr };
  })(named);
}
'''
  named_globals += ''.join(["Module['%s'] = Module['%s']\n" % (k, v) for k, v in metadata['aliases'].items()])
  return named_globals


def create_runtime_funcs_asmjs(exports, metadata):
  if shared.Settings.ASSERTIONS or shared.Settings.STACK_OVERFLOW_CHECK >= 2:
    stack_check = '  if ((STACKTOP|0) >= (STACK_MAX|0)) abortStackOverflow(size|0);\n'
  else:
    stack_check = ''

  funcs = ['''
function stackAlloc(size) {
  size = size|0;
  var ret = 0;
  ret = STACKTOP;
  STACKTOP = (STACKTOP + size)|0;
  STACKTOP = (STACKTOP + 15)&-16;
  %s
  return ret|0;
}
function stackSave() {
  return STACKTOP|0;
}
function stackRestore(top) {
  top = top|0;
  STACKTOP = top;
}
function establishStackSpace(stackBase, stackMax) {
  stackBase = stackBase|0;
  stackMax = stackMax|0;
  STACKTOP = stackBase;
  STACK_MAX = stackMax;
}
''' % stack_check]

  if shared.Settings.MINIMAL_RUNTIME:
    # MINIMAL_RUNTIME moves stack functions to library.
    funcs = []

  if shared.Settings.EMTERPRETIFY:
    funcs.append('''
function emterpret(pc) { // this will be replaced when the emterpreter code is generated; adding it here allows validation until then
  pc = pc | 0;
  assert(0);
}''')

  if shared.Settings.EMTERPRETIFY_ASYNC:
    funcs.append('''
function setAsyncState(x) {
  x = x | 0;
  asyncState = x;
}
function emtStackSave() {
  return EMTSTACKTOP|0;
}
function emtStackRestore(x) {
  x = x | 0;
  EMTSTACKTOP = x;
}
function getEmtStackMax() {
  return EMT_STACK_MAX | 0;
}
function setEmtStackMax(x) {
  x = x | 0;
  EMT_STACK_MAX = x;
}
''')

  if asm_safe_heap():
    if '_sbrk' in metadata['implementedFunctions']:
      brk_check = 'if ((dest + bytes|0) > (HEAP32[(_emscripten_get_sbrk_ptr()|0)>>2]|0)) segfault();'
    else:
      # sbrk and malloc were not linked in, but SAFE_HEAP is used - so safe heap
      # can ignore the sbrk location.
      brk_check = ''
    funcs.append('''
function SAFE_HEAP_STORE(dest, value, bytes) {
  dest = dest | 0;
  value = value | 0;
  bytes = bytes | 0;
  if ((dest|0) <= 0) segfault();
  %(brk_check)s
  if ((bytes|0) == 4) {
    if ((dest&3)) alignfault();
    HEAP32[dest>>2] = value;
  } else if ((bytes|0) == 1) {
    HEAP8[dest>>0] = value;
  } else {
    if ((dest&1)) alignfault();
    HEAP16[dest>>1] = value;
  }
}
function SAFE_HEAP_STORE_D(dest, value, bytes) {
  dest = dest | 0;
  value = +value;
  bytes = bytes | 0;
  if ((dest|0) <= 0) segfault();
  %(brk_check)s
  if ((bytes|0) == 8) {
    if ((dest&7)) alignfault();
    HEAPF64[dest>>3] = value;
  } else {
    if ((dest&3)) alignfault();
    HEAPF32[dest>>2] = value;
  }
}
function SAFE_HEAP_LOAD(dest, bytes, unsigned) {
  dest = dest | 0;
  bytes = bytes | 0;
  unsigned = unsigned | 0;
  if ((dest|0) <= 0) segfault();
  %(brk_check)s
  if ((bytes|0) == 4) {
    if ((dest&3)) alignfault();
    return HEAP32[dest>>2] | 0;
  } else if ((bytes|0) == 1) {
    if (unsigned) {
      return HEAPU8[dest>>0] | 0;
    } else {
      return HEAP8[dest>>0] | 0;
    }
  }
  if ((dest&1)) alignfault();
  if (unsigned) return HEAPU16[dest>>1] | 0;
  return HEAP16[dest>>1] | 0;
}
function SAFE_HEAP_LOAD_D(dest, bytes) {
  dest = dest | 0;
  bytes = bytes | 0;
  if ((dest|0) <= 0) segfault();
  %(brk_check)s
  if ((bytes|0) == 8) {
    if ((dest&7)) alignfault();
    return +HEAPF64[dest>>3];
  }
  if ((dest&3)) alignfault();
  return +HEAPF32[dest>>2];
}
function SAFE_FT_MASK(value, mask) {
  value = value | 0;
  mask = mask | 0;
  var ret = 0;
  ret = value & mask;
  if ((ret|0) != (value|0)) ftfault();
  return ret | 0;
}
''' % {'brk_check': brk_check})

  return funcs


def create_asm_start_pre(asm_setup, the_global, sending, metadata):
  shared_array_buffer = ''
  if shared.Settings.USE_PTHREADS and not shared.Settings.WASM:
    shared_array_buffer = "asmGlobalArg['Atomics'] = Atomics;"

  module_global = 'var asmGlobalArg = ' + the_global + ';'
  module_library = 'var asmLibraryArg = ' + sending + ';'

  asm_function_top = ('// EMSCRIPTEN_START_ASM\n'
                      'var asm = (/** @suppress {uselessCode} */ function(global, env, buffer) {')

  use_asm = "'almost asm';"
  if shared.Settings.ASM_JS == 1:
    use_asm = "'use asm';"

  lines = [
    asm_setup,
    module_global,
    shared_array_buffer,
    module_library,
    asm_function_top,
    use_asm,
    create_first_in_asm(),
  ]
  return '\n'.join(lines)


def create_asm_temp_vars(metadata):
  temp_ints = ['__THREW__', 'threwValue', 'setjmpId', 'tempInt', 'tempBigInt', 'tempBigIntS', 'tempValue']
  temp_doubles = ['tempDouble']
  rtn = ''

  for i in temp_ints:
    if i in shared.Settings.ASM_PRIMITIVE_VARS:
      rtn += 'var ' + i + ' = 0;\n'

  for i in temp_doubles:
    if i in shared.Settings.ASM_PRIMITIVE_VARS:
      rtn += 'var ' + i + ' = 0.0;\n'

  if asm_backend_uses(metadata, 'NaN'):
    rtn += 'var nan = global%s;\n' % (access_quote('NaN'))

  if asm_backend_uses(metadata, 'Infinity'):
    rtn += 'var inf = global%s;\n' % (access_quote('Infinity'))

  return rtn


def create_asm_runtime_thread_local_vars():
  if not shared.Settings.USE_PTHREADS:
    return ''

  return '''
  var __pthread_ptr = 0;
  var __pthread_is_main_runtime_thread = 0;
  var __pthread_is_main_browser_thread = 0;
'''


def create_replace_memory(metadata):
  if not shared.Settings.ALLOW_MEMORY_GROWTH:
    return ''

  emscripten_replace_memory = '''
function _emscripten_replace_memory(newBuffer) {
'''
  for heap, view in [
    ('HEAP8', 'Int8Array'),
    ('HEAPU8', 'Uint8Array'),
    ('HEAP16', 'Int16Array'),
    ('HEAPU16', 'Uint16Array'),
    ('HEAP32', 'Int32Array'),
    ('HEAPU32', 'Uint32Array'),
    ('HEAPF32', 'Float32Array'),
    ('HEAPF64', 'Float64Array')]:
    if asm_backend_uses(metadata, view):
      emscripten_replace_memory += '  %s = new %s(newBuffer);\n' % (heap, view)

  emscripten_replace_memory += '''
  buffer = newBuffer;
  return true;
}
'''
  return emscripten_replace_memory


def create_asm_end(exports):
  if shared.Settings.MINIMAL_RUNTIME and shared.Settings.WASM:
    return '''
    return %s;
    })
    // EMSCRIPTEN_END_ASM
    ''' % (exports)

  return '''

  return %s;
})
// EMSCRIPTEN_END_ASM
(asmGlobalArg, asmLibraryArg, buffer);
''' % (exports)


def create_first_in_asm():
  return ''


def create_memory_views(metadata):
  """Generates memory views for the different heap types.

  Generated symbols:
    Int8View    Int16View   Int32View
    Uint8View   Uint16View  Uint32View
    Float32View Float64View
  """
  ret = '\n'
  for info in HEAP_TYPE_INFOS:
    heap_name = '{}Array'.format(info.long_name)
    access = access_quote(heap_name)
    if asm_backend_uses(metadata, heap_name):
      format_args = {
        'heap': info.heap_name,
        'long': info.long_name,
        'access': access,
      }
      ret += '  var {heap} = new global{access}(buffer);\n'.format(**format_args)

  return ret


class HeapTypeInfo(object):
  """Struct that holds data for a type of HEAP* views."""
  def __init__(self, heap_name, long_name, shift_amount):
    assert heap_name.startswith('HEAP')
    self.heap_name = heap_name
    self.long_name = long_name
    self.shift_amount = shift_amount

  def short_name(self):
    """The unique part of the heap name for this type.

    Derive this from heap_name instead of the other way around so that searching,
    e.g. for HEAP8, from the generated JS code leads back here.
    """
    return self.heap_name[len('HEAP'):]

  def is_int(self):
    """Whether this heap type is an integer type or not."""
    return self.short_name()[0] != 'F'

  def coerce(self, expression):
    """Adds asm.js type coercion to a string expression."""
    if self.is_int():
      return expression + '| 0'
    else:
      return '+' + expression


HEAP_TYPE_INFOS = [
  HeapTypeInfo(heap_name='HEAP8',   long_name='Int8',    shift_amount=0),
  HeapTypeInfo(heap_name='HEAP16',  long_name='Int16',   shift_amount=1),
  HeapTypeInfo(heap_name='HEAP32',  long_name='Int32',   shift_amount=2),
  HeapTypeInfo(heap_name='HEAPU8',  long_name='Uint8',   shift_amount=0),
  HeapTypeInfo(heap_name='HEAPU16', long_name='Uint16',  shift_amount=1),
  HeapTypeInfo(heap_name='HEAPU32', long_name='Uint32',  shift_amount=2),
  HeapTypeInfo(heap_name='HEAPF32', long_name='Float32', shift_amount=2),
  HeapTypeInfo(heap_name='HEAPF64', long_name='Float64', shift_amount=3),
]


def emscript_wasm_backend(infile, outfile, memfile, compiler_engine,
                          temp_files, DEBUG):
  # Overview:
  #   * Run wasm-emscripten-finalize to extract metadata and modify the binary
  #     to use emscripten's wasm<->JS ABI
  #   * Use the metadata to generate the JS glue that goes with the wasm

  metadata = finalize_wasm(temp_files, infile, outfile, memfile, DEBUG)

  update_settings_glue(metadata, DEBUG)

  if shared.Settings.SIDE_MODULE:
    return

  if DEBUG:
    logger.debug('emscript: js compiler glue')

  if DEBUG:
    t = time.time()
  glue, forwarded_data = compile_settings(compiler_engine, temp_files)
  if DEBUG:
    logger.debug('  emscript: glue took %s seconds' % (time.time() - t))
    t = time.time()

  forwarded_json = json.loads(forwarded_data)
  # For the wasm backend the implementedFunctions from compiler.js should
  # alwasys be empty. This only gets populated for __asm function when using
  # the JS backend.
  assert not forwarded_json['Functions']['implementedFunctions']

  pre, post = glue.split('// EMSCRIPTEN_END_FUNCS')

  # memory and global initializers

  global_initializers = ', '.join('{ func: function() { %s() } }' % i for i in metadata['initializers'])

  staticbump = shared.Settings.STATIC_BUMP

  pre = pre.replace('STATICTOP = STATIC_BASE + 0;', '''STATICTOP = STATIC_BASE + %d;
/* global initializers */ %s __ATINIT__.push(%s);
''' % (staticbump,
       'if (!ENVIRONMENT_IS_PTHREAD)' if shared.Settings.USE_PTHREADS else '',
       global_initializers))

  pre = apply_memory(pre)
  pre = apply_static_code_hooks(pre)

  if shared.Settings.RELOCATABLE and not shared.Settings.SIDE_MODULE:
    pre += 'var gb = GLOBAL_BASE, fb = 0;\n'

  # merge forwarded data
  shared.Settings.EXPORTED_FUNCTIONS = forwarded_json['EXPORTED_FUNCTIONS']

  exports = metadata['exports']

  if shared.Settings.ASYNCIFY:
    exports += ['asyncify_start_unwind', 'asyncify_stop_unwind', 'asyncify_start_rewind', 'asyncify_stop_rewind']

  report_missing_symbols(set([asmjs_mangle(f) for f in exports]), pre)

  asm_consts, asm_const_funcs = create_asm_consts_wasm(forwarded_json, metadata)
  em_js_funcs = create_em_js(forwarded_json, metadata)
  asm_const_pairs = ['%s: %s' % (key, value) for key, value in asm_consts]
  asm_const_map = 'var ASM_CONSTS = {\n  ' + ',  \n '.join(asm_const_pairs) + '\n};\n'
  pre = pre.replace(
    '// === Body ===',
    ('// === Body ===\n\n' + asm_const_map +
     asstr('\n'.join(asm_const_funcs)) +
     '\n'.join(em_js_funcs) + '\n'))
  pre = apply_table(pre)
  outfile.write(pre)
  pre = None

  invoke_funcs = metadata['invokeFuncs']
  if shared.Settings.RELOCATABLE:
    invoke_funcs.append('invoke_X')

  try:
    del forwarded_json['Variables']['globals']['_llvm_global_ctors'] # not a true variable
  except KeyError:
    pass

  sending = create_sending_wasm(invoke_funcs, forwarded_json, metadata)
  receiving = create_receiving_wasm(exports)

  module = create_module_wasm(sending, receiving, invoke_funcs, metadata)

  write_output_file(outfile, post, module)
  module = None

  outfile.close()


def remove_trailing_zeros(memfile):
  with open(memfile, 'rb') as f:
    mem_data = f.read()
  end = len(mem_data)
  while end > 0 and (mem_data[end - 1] == b'\0' or mem_data[end - 1] == 0):
    end -= 1
  with open(memfile, 'wb') as f:
    f.write(mem_data[:end])


def finalize_wasm(temp_files, infile, outfile, memfile, DEBUG):
  basename = shared.unsuffixed(outfile.name)
  wasm = basename + '.wasm'
  base_wasm = infile
  shared.Building.debug_copy(infile, 'base.wasm')

  args = ['--detect-features']

  write_source_map = shared.Settings.DEBUG_LEVEL >= 4
  if write_source_map:
    shared.Building.emit_wasm_source_map(base_wasm, base_wasm + '.map')
<<<<<<< HEAD
    debug_copy(base_wasm + '.map', 'base_wasm.map')
=======
    shared.Building.debug_copy(base_wasm + '.map', 'base_wasm.map')
    args += ['--output-source-map-url=' + shared.Settings.SOURCE_MAP_BASE + os.path.basename(shared.Settings.WASM_BINARY_FILE) + '.map']
>>>>>>> c2b82bf5

  # tell binaryen to look at the features section, and if there isn't one, to use MVP
  # (which matches what llvm+lld has given us)
  if shared.Settings.DEBUG_LEVEL >= 2 or shared.Settings.PROFILING_FUNCS or shared.Settings.EMIT_SYMBOL_MAP or shared.Settings.ASYNCIFY_WHITELIST or shared.Settings.ASYNCIFY_BLACKLIST:
    args.append('-g')
  if shared.Settings.LEGALIZE_JS_FFI != 1:
    args.append('--no-legalize-javascript-ffi')
  if not shared.Settings.MEM_INIT_IN_WASM:
    args.append('--separate-data-segments=' + memfile)
  if shared.Settings.SIDE_MODULE:
    args.append('--side-module')
  else:
    # --global-base is used by wasm-emscripten-finalize to calculate the size
    # of the static data used.  The argument we supply here needs to match the
    # global based used by lld (see Building.link_lld).  For relocatable this is
    # zero for the global base although at runtime __memory_base is used.
    # For non-relocatable output we used shared.Settings.GLOBAL_BASE.
    # TODO(sbc): Can we remove this argument infer this from the segment
    # initializer?
    if shared.Settings.RELOCATABLE:
      args.append('--global-base=0')
    else:
      args.append('--global-base=%s' % shared.Settings.GLOBAL_BASE)
  if shared.Settings.SAFE_STACK:
    args.append('--check-stack-overflow')
  if shared.Settings.STANDALONE_WASM:
    args.append('--standalone-wasm')
  # When we dynamically link our JS loader adds functions from wasm modules to
  # the table. It must add the original versions of them, not legalized ones,
  # so that indirect calls have the right type, so export those.
  if shared.Settings.RELOCATABLE:
    args.append('--pass-arg=legalize-js-interface-export-originals')
  stdout = shared.Building.run_binaryen_command('wasm-emscripten-finalize',
                                                infile=base_wasm,
                                                outfile=wasm,
                                                args=args,
                                                stdout=subprocess.PIPE)
  if write_source_map:
    shared.Building.debug_copy(wasm + '.map', 'post_finalize.map')
  shared.Building.debug_copy(wasm, 'post_finalize.wasm')

  if not shared.Settings.MEM_INIT_IN_WASM:
    # we have a separate .mem file. binaryen did not strip any trailing zeros,
    # because it's an ABI question as to whether it is valid to do so or not.
    # we can do so here, since we make sure to zero out that memory (even in
    # the dynamic linking case, our loader zeros it out)
    remove_trailing_zeros(memfile)

  return load_metadata_wasm(stdout, DEBUG)


def create_asm_consts_wasm(forwarded_json, metadata):
  asm_consts = {}
  all_sigs = []
  for k, v in metadata['asmConsts'].items():
    const, sigs, call_types = v
    const = asstr(const)
    const = trim_asm_const_body(const)
    args = []
    max_arity = 16
    arity = 0
    for i in range(max_arity):
      if ('$' + str(i)) in const:
        arity = i + 1
    for i in range(arity):
      args.append('$' + str(i))
    const = 'function(' + ', '.join(args) + ') {' + const + '}'
    asm_consts[int(k)] = const
    for sig, call_type in zip(sigs, call_types):
      all_sigs.append((sig, call_type))

  asm_const_funcs = []

  if all_sigs:
    # emit the signature-reading helper function only if we have any EM_ASM
    # functions in the module
    check = ''
    if shared.Settings.ASSERTIONS:
      check = ' else abort("unexpected char in asm const signature " + ch);'
    asm_const_funcs.append(r'''
// Avoid creating a new array
var _readAsmConstArgsArray = [];

function readAsmConstArgs(sigPtr, buf) {
  var args = _readAsmConstArgsArray;
  args.length = 0;
  while (1) {
    var ch = HEAPU8[sigPtr++];
    if (!ch) return args;
    if (ch === 'd'.charCodeAt(0) || ch === 'f'.charCodeAt(0)) {
      buf = alignMemory(buf, 8);
      args.push(HEAPF64[(buf >> 3)]);
      buf += 8;
    } else if (ch === 'i'.charCodeAt(0)) {
      buf = alignMemory(buf, 4);
      args.push(HEAP32[(buf >> 2)]);
      buf += 4;
    }%s
  }
}
''' % check)

  for sig, call_type in set(all_sigs):
    const_name = '_emscripten_asm_const_' + call_type + sig
    forwarded_json['Functions']['libraryFunctions'][const_name] = 1

    preamble = ''
    if shared.Settings.USE_PTHREADS:
      sync_proxy = call_type == 'sync_on_main_thread_'
      async_proxy = call_type == 'async_on_main_thread_'
      proxied = sync_proxy or async_proxy
      if proxied:
        # In proxied function calls, positive integers 1, 2, 3, ... denote pointers
        # to regular C compiled functions. Negative integers -1, -2, -3, ... denote
        # indices to EM_ASM() blocks, so remap the EM_ASM() indices from 0, 1, 2,
        # ... over to the negative integers starting at -1.
        preamble += ('\n  if (ENVIRONMENT_IS_PTHREAD) { ' +
                     proxy_debug_print(sync_proxy) +
                     'return _emscripten_proxy_to_main_thread_js(-1 - code, ' +
                     str(int(sync_proxy)) +
                     ', code, sigPtr, argbuf); }')

    if shared.Settings.RELOCATABLE:
      preamble += '\n  code -= %s;\n' % shared.Settings.GLOBAL_BASE

    asm_const_funcs.append(r'''
function %s(code, sigPtr, argbuf) {%s
  var args = readAsmConstArgs(sigPtr, argbuf);
  return ASM_CONSTS[code].apply(null, args);
}''' % (const_name, preamble))
  asm_consts = [(key, value) for key, value in asm_consts.items()]
  asm_consts.sort()
  return asm_consts, asm_const_funcs


def create_em_js(forwarded_json, metadata):
  em_js_funcs = []
  separator = '<::>'
  for name, raw in metadata.get('emJsFuncs', {}).items():
    assert separator in raw
    args, body = raw.split(separator, 1)
    args = args[1:-1]
    if args == 'void':
      args = []
    else:
      args = args.split(',')
    arg_names = [arg.split()[-1].replace("*", "") for arg in args if arg]
    func = 'function {}({}){}'.format(name, ','.join(arg_names), asstr(body))
    em_js_funcs.append(func)
    forwarded_json['Functions']['libraryFunctions'][name] = 1

  return em_js_funcs


def add_standard_wasm_imports(send_items_map):
  # Normally we import these into the wasm (so that JS could use them even
  # before the wasm loads), while in standalone mode we do not depend
  # on JS to create them, but create them in the wasm and export them.
  if not shared.Settings.STANDALONE_WASM:
    memory_import = 'wasmMemory'
    if shared.Settings.MODULARIZE and shared.Settings.USE_PTHREADS:
      # Pthreads assign wasmMemory in their worker startup. In MODULARIZE mode, they cannot assign inside the
      # Module scope, so lookup via Module as well.
      memory_import += " || Module['wasmMemory']"
    send_items_map['memory'] = memory_import

    send_items_map['table'] = 'wasmTable'

  # With the wasm backend __memory_base and __table_base and only needed for
  # relocatable output.
  if shared.Settings.RELOCATABLE or not shared.Settings.WASM_BACKEND: # FIXME
    send_items_map['__memory_base'] = str(shared.Settings.GLOBAL_BASE) # tell the memory segments where to place themselves
    # the wasm backend reserves slot 0 for the NULL function pointer
    table_base = '1' if shared.Settings.WASM_BACKEND else '0'
    send_items_map['__table_base'] = table_base
  if shared.Settings.RELOCATABLE and shared.Settings.WASM_BACKEND: # FIXME
    send_items_map['__stack_pointer'] = 'STACK_BASE'

  if shared.Settings.MAYBE_WASM2JS or shared.Settings.AUTODEBUG or shared.Settings.LINKABLE:
    # legalization of i64 support code may require these in some modes
    send_items_map['setTempRet0'] = 'setTempRet0'
    send_items_map['getTempRet0'] = 'getTempRet0'

  if shared.Settings.AUTODEBUG:
    send_items_map['log_execution'] = '''function(loc) {
      console.log('log_execution ' + loc);
    }'''
    send_items_map['get_i32'] = '''function(loc, index, value) {
      console.log('get_i32 ' + [loc, index, value]);
      return value;
    }'''
    send_items_map['get_i64'] = '''function(loc, index, low, high) {
      console.log('get_i64 ' + [loc, index, low, high]);
      setTempRet0(high);
      return low;
    }'''
    send_items_map['get_f32'] = '''function(loc, index, value) {
      console.log('get_f32 ' + [loc, index, value]);
      return value;
    }'''
    send_items_map['get_f64'] = '''function(loc, index, value) {
      console.log('get_f64 ' + [loc, index, value]);
      return value;
    }'''
    send_items_map['get_anyref'] = '''function(loc, index, value) {
      console.log('get_anyref ' + [loc, index, value]);
      return value;
    }'''
    send_items_map['get_exnref'] = '''function(loc, index, value) {
      console.log('get_exnref ' + [loc, index, value]);
      return value;
    }'''
    send_items_map['set_i32'] = '''function(loc, index, value) {
      console.log('set_i32 ' + [loc, index, value]);
      return value;
    }'''
    send_items_map['set_i64'] = '''function(loc, index, low, high) {
      console.log('set_i64 ' + [loc, index, low, high]);
      setTempRet0(high);
      return low;
    }'''
    send_items_map['set_f32'] = '''function(loc, index, value) {
      console.log('set_f32 ' + [loc, index, value]);
      return value;
    }'''
    send_items_map['set_f64'] = '''function(loc, index, value) {
      console.log('set_f64 ' + [loc, index, value]);
      return value;
    }'''
    send_items_map['set_anyref'] = '''function(loc, index, value) {
      console.log('set_anyref ' + [loc, index, value]);
      return value;
    }'''
    send_items_map['set_exnref'] = '''function(loc, index, value) {
      console.log('set_exnref ' + [loc, index, value]);
      return value;
    }'''
    send_items_map['load_ptr'] = '''function(loc, bytes, offset, ptr) {
      console.log('load_ptr ' + [loc, bytes, offset, ptr]);
      return ptr;
    }'''
    send_items_map['load_val_i32'] = '''function(loc, value) {
      console.log('load_val_i32 ' + [loc, value]);
      return value;
    }'''
    send_items_map['load_val_i64'] = '''function(loc, low, high) {
      console.log('load_val_i64 ' + [loc, low, high]);
      setTempRet0(high);
      return low;
    }'''
    send_items_map['load_val_f32'] = '''function(loc, value) {
      console.log('loaload_val_i32d_ptr ' + [loc, value]);
      return value;
    }'''
    send_items_map['load_val_f64'] = '''function(loc, value) {
      console.log('load_val_f64 ' + [loc, value]);
      return value;
    }'''
    send_items_map['store_ptr'] = '''function(loc, bytes, offset, ptr) {
      console.log('store_ptr ' + [loc, bytes, offset, ptr]);
      return ptr;
    }'''
    send_items_map['store_val_i32'] = '''function(loc, value) {
      console.log('store_val_i32 ' + [loc, value]);
      return value;
    }'''
    send_items_map['store_val_i64'] = '''function(loc, low, high) {
      console.log('store_val_i64 ' + [loc, low, high]);
      setTempRet0(high);
      return low;
    }'''
    send_items_map['store_val_f32'] = '''function(loc, value) {
      console.log('loastore_val_i32d_ptr ' + [loc, value]);
      return value;
    }'''
    send_items_map['store_val_f64'] = '''function(loc, value) {
      console.log('store_val_f64 ' + [loc, value]);
      return value;
    }'''


def create_sending_wasm(invoke_funcs, forwarded_json, metadata):
  basic_funcs = []
  if shared.Settings.SAFE_HEAP:
    basic_funcs += ['segfault', 'alignfault']

  em_asm_sigs = [zip(sigs, call_types) for _, sigs, call_types in metadata['asmConsts'].values()]
  # flatten em_asm_sigs
  em_asm_sigs = [sig for sigs in em_asm_sigs for sig in sigs]
  em_asm_funcs = ['_emscripten_asm_const_' + call_type + sig for sig, call_type in em_asm_sigs]
  em_js_funcs = list(metadata['emJsFuncs'].keys())
  declared_items = ['_' + item for item in metadata['declares']]
  send_items = set(basic_funcs + invoke_funcs + em_asm_funcs + em_js_funcs + declared_items)

  def fix_import_name(g):
    if g.startswith('Math_'):
      return g.split('_')[1]
    # Unlike fastcomp the wasm backend doesn't use the '_' prefix for native
    # symbols.  Emscripten currently expects symbols to start with '_' so we
    # artificially add them to the output of emscripten-wasm-finalize and them
    # strip them again here.
    # note that we don't do this for EM_JS functions (which, rarely, may have
    # a '_' prefix)
    if g.startswith('_') and g not in metadata['emJsFuncs']:
      return g[1:]
    return g

  send_items_map = OrderedDict()
  for name in send_items:
    internal_name = fix_import_name(name)
    if internal_name in send_items_map:
      exit_with_error('duplicate symbol in exports to wasm: %s', name)
    send_items_map[internal_name] = name

  add_standard_wasm_imports(send_items_map)

  sorted_keys = sorted(send_items_map.keys())
  return '{ ' + ', '.join('"' + k + '": ' + send_items_map[k] for k in sorted_keys) + ' }'


def create_receiving_wasm(exports):
  receiving = []
  if not shared.Settings.ASSERTIONS:
    runtime_assertions = ''
  else:
    runtime_assertions = RUNTIME_ASSERTIONS
    # assert on the runtime being in a valid state when calling into compiled code. The only exceptions are
    # some support code
    for e in exports:
      receiving.append('''\
var real_%(mangled)s = asm["%(e)s"];
asm["%(e)s"] = function() {%(assertions)s
  return real_%(mangled)s.apply(null, arguments);
};
''' % {'mangled': asmjs_mangle(e), 'e': e, 'assertions': runtime_assertions})

  if not shared.Settings.SWAPPABLE_ASM_MODULE:
    for e in exports:
      receiving.append('var %(mangled)s = Module["%(mangled)s"] = asm["%(e)s"];' % {'mangled': asmjs_mangle(e), 'e': e})
  else:
    receiving.append('Module["asm"] = asm;')
    for e in exports:
      receiving.append('''\
var %(mangled)s = Module["%(mangled)s"] = function() {%(assertions)s
  return Module["asm"]["%(e)s"].apply(null, arguments)
};
''' % {'mangled': asmjs_mangle(e), 'e': e, 'assertions': runtime_assertions})

  return '\n'.join(receiving) + '\n'


def create_module_wasm(sending, receiving, invoke_funcs, metadata):
  invoke_wrappers = create_invoke_wrappers(invoke_funcs)
  receiving += create_named_globals(metadata)
  receiving += create_fp_accessors(metadata)
  module = []
  module.append('var asmGlobalArg = {};\n')
  if shared.Settings.USE_PTHREADS and not shared.Settings.WASM:
    module.append("if (typeof SharedArrayBuffer !== 'undefined') asmGlobalArg['Atomics'] = Atomics;\n")

  module.append('var asmLibraryArg = %s;\n' % (sending))
  if shared.Settings.ASYNCIFY and shared.Settings.ASSERTIONS:
    module.append('Asyncify.instrumentWasmImports(asmLibraryArg);\n')

  module.append("var asm = createWasm();\n")

  module.append(receiving)
  module.append(invoke_wrappers)
  return module


def load_metadata_wasm(metadata_raw, DEBUG):
  try:
    metadata_json = json.loads(metadata_raw)
  except Exception:
    logger.error('emscript: failure to parse metadata output from wasm-emscripten-finalize. raw output is: \n' + metadata_raw)
    raise

  metadata = {
    'aliases': {},
    'declares': [],
    'implementedFunctions': [],
    'externs': [],
    'simd': False,
    'maxGlobalAlign': 0,
    'staticBump': 0,
    'tableSize': 0,
    'initializers': [],
    'exports': [],
    'namedGlobals': {},
    'emJsFuncs': {},
    'asmConsts': {},
    'invokeFuncs': [],
    'features': [],
    'mainReadsParams': 1,
  }

  assert 'tableSize' in metadata_json.keys()
  for key, value in metadata_json.items():
    # json.loads returns `unicode` for strings but other code in this file
    # generally works with utf8 encoded `str` objects, and they don't alwasy
    # mix well.  e.g. s.replace(x, y) will blow up is `s` a uts8 str containing
    # non-ascii and either x or y are unicode objects.
    # TODO(sbc): Remove this encoding if we switch to unicode elsewhere
    # (specifically the glue returned from compile_settings)
    if type(value) == list:
      value = [asstr(v) for v in value]
    if key not in metadata:
      exit_with_error('unexpected metadata key received from wasm-emscripten-finalize: %s', key)
    metadata[key] = value

  # Initializers call the global var version of the export, so they get the mangled name.
  metadata['initializers'] = [asmjs_mangle(i) for i in metadata['initializers']]

  if DEBUG:
    logger.debug("Metadata parsed: " + pprint.pformat(metadata))

  # Calculate the subset of exports that were explicitly marked with llvm.used.
  # These are any exports that were not requested on the command line and are
  # not known auto-generated system functions.
  unexpected_exports = [e for e in metadata['exports'] if treat_as_user_function(e)]
  unexpected_exports = [asmjs_mangle(e) for e in unexpected_exports]
  unexpected_exports = [e for e in unexpected_exports if e not in shared.Settings.EXPORTED_FUNCTIONS]
  shared.Building.user_requested_exports += unexpected_exports

  return metadata


def create_invoke_wrappers(invoke_funcs):
  """Asm.js-style exception handling: invoke wrapper generation."""
  invoke_wrappers = ''
  for invoke in invoke_funcs:
    sig = invoke[len('invoke_'):]
    invoke_wrappers += '\n' + shared.JS.make_invoke(sig) + '\n'
  return invoke_wrappers


def treat_as_user_function(name):
  library_functions_in_module = ('setTempRet0', 'getTempRet0', 'stackAlloc',
                                 'stackSave', 'stackRestore',
                                 'establishStackSpace', '__growWasmMemory',
                                 '__heap_base', '__data_end')
  if name.startswith('dynCall_'):
    return False
  if name in library_functions_in_module:
    return False
  return True


def asmjs_mangle(name):
  """Mangle a name the way asm.js/JSBackend globals are mangled.

  Prepends '_' and replaces non-alphanumerics with '_'.
  Used by wasm backend for JS library consistency with asm.js.
  """
  if treat_as_user_function(name):
    return '_' + name
  else:
    return name


def normalize_line_endings(text):
  """Normalize to UNIX line endings.

  On Windows, writing to text file will duplicate \r\n to \r\r\n otherwise.
  """
  if WINDOWS:
    return text.replace('\r\n', '\n')
  return text


def run(infile, outfile, memfile):
  temp_files = get_configuration().get_temp_files()
  infile, outfile = substitute_response_files([infile, outfile])

  if not shared.Settings.BOOTSTRAPPING_STRUCT_INFO:
    generated_struct_info_name = 'generated_struct_info.json'

    def generate_struct_info():
      with ToolchainProfiler.profile_block('gen_struct_info'):
        out = shared.Cache.get_path(generated_struct_info_name)
        gen_struct_info.main(['-q', '-c', '-o', out])
        return out

    shared.Settings.STRUCT_INFO = shared.Cache.get(generated_struct_info_name, generate_struct_info)
  # do we need an else, to define it for the bootstrap case?

  outfile_obj = open(outfile, 'w')

  emscripter = emscript_wasm_backend if shared.Settings.WASM_BACKEND else emscript_fastcomp
  return temp_files.run_and_clean(lambda: emscripter(
      infile, outfile_obj, memfile, shared.NODE_JS, temp_files, shared.DEBUG)
  )<|MERGE_RESOLUTION|>--- conflicted
+++ resolved
@@ -2284,12 +2284,8 @@
   write_source_map = shared.Settings.DEBUG_LEVEL >= 4
   if write_source_map:
     shared.Building.emit_wasm_source_map(base_wasm, base_wasm + '.map')
-<<<<<<< HEAD
-    debug_copy(base_wasm + '.map', 'base_wasm.map')
-=======
     shared.Building.debug_copy(base_wasm + '.map', 'base_wasm.map')
     args += ['--output-source-map-url=' + shared.Settings.SOURCE_MAP_BASE + os.path.basename(shared.Settings.WASM_BINARY_FILE) + '.map']
->>>>>>> c2b82bf5
 
   # tell binaryen to look at the features section, and if there isn't one, to use MVP
   # (which matches what llvm+lld has given us)
